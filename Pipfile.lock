--- conflicted
+++ resolved
@@ -27,54 +27,21 @@
             ],
             "markers": "python_version >= '2.7' and python_version not in '3.0, 3.1, 3.2, 3.3'",
             "version": "==20.3.0"
-<<<<<<< HEAD
-        },
-        "babel": {
-            "hashes": [
-                "sha256:9d35c22fcc79893c3ecc85ac4a56cde1ecf3f19c540bba0922308a6c06ca6fa5",
-                "sha256:da031ab54472314f210b0adcff1588ee5d1d1d0ba4dbd07b94dba82bde791e05"
-            ],
-            "markers": "python_version >= '2.7' and python_version not in '3.0, 3.1, 3.2, 3.3'",
-            "version": "==2.9.0"
-        },
-        "beautifulsoup4": {
-            "hashes": [
-                "sha256:11a9a27b7d3bddc6d86f59fb76afb70e921a25ac2d6cc55b40d072bd68435a76",
-                "sha256:7015e76bf32f1f574636c4288399a6de66ce08fb7b2457f628a8d70c0fbabb11",
-                "sha256:808b6ac932dccb0a4126558f7dfdcf41710dd44a4ef497a0bb59a77f9f078e89"
-            ],
-            "version": "==4.6.0"
-=======
->>>>>>> d02fe34d
         },
         "cachetools": {
             "hashes": [
-                "sha256:3796e1de094f0eaca982441c92ce96c68c89cced4cd97721ab297ea4b16db90e",
-                "sha256:c6b07a6ded8c78bf36730b3dc452dfff7d95f2a12a2fed856b1a0cb13ca78c61"
+                "sha256:513d4ff98dd27f85743a8dc0e92f55ddb1b49e060c2d5961512855cda2c01a98",
+                "sha256:bbaa39c3dede00175df2dc2b03d0cf18dd2d32a7de7beb68072d13043c9edb20"
             ],
             "markers": "python_version ~= '3.5'",
-            "version": "==4.2.0"
+            "version": "==4.1.1"
         },
         "certifi": {
             "hashes": [
-<<<<<<< HEAD
-                "sha256:1a4995114262bffbc2413b159f2a1a480c969de6e6eb13ee966d470af86af59c",
-                "sha256:719a74fb9e33b9bd44cc7f3a8d94bc35e4049deebe19ba7d8e108280cfd59830"
-            ],
-            "version": "==2020.12.5"
-        },
-        "cfl-common": {
-            "hashes": [
-                "sha256:2fdc617d623000ead68700606959d50a4dbbfc5fe25c1e633c612ce38acc59fa",
-                "sha256:82a1c761cd67efdfa99f9d6e28680d9e6038f44d4bb1153c7db61ecbe6175ad0"
-            ],
-            "version": "==4.14.1"
-=======
                 "sha256:1f422849db327d534e3d0c5f02a263458c3955ec0aae4ff09b95f195c59f4edd",
                 "sha256:f05def092c44fbf25834a51509ef6e631dc19765ab8a57b4e7ab85531f0a9cf4"
             ],
             "version": "==2020.11.8"
->>>>>>> d02fe34d
         },
         "chardet": {
             "hashes": [
@@ -125,16 +92,6 @@
             ],
             "index": "pypi",
             "version": "==4.4.0"
-<<<<<<< HEAD
-        },
-        "draftjs-exporter": {
-            "hashes": [
-                "sha256:5839cbc29d7bce2fb99837a404ca40c3a07313f2a20e2700de7ad6aa9a9a18fb",
-                "sha256:d415a9964690a2cddb66a31ef32dd46c277e9b80434b94e39e3043188ed83e33"
-            ],
-            "version": "==2.1.7"
-=======
->>>>>>> d02fe34d
         },
         "eventlet": {
             "hashes": [
@@ -177,19 +134,11 @@
         },
         "hypothesis": {
             "hashes": [
-<<<<<<< HEAD
-                "sha256:d97ba7ae2cfe7096b0c045fdb611ee9850ccdd6050a9b36cb96812242062c2cc",
-                "sha256:f0d968ca06be596d7e9aced33d6132060042f9695ad63ff4d862851b59a3eb6e"
-            ],
-            "markers": "python_version >= '3.6'",
-            "version": "==5.43.3"
-=======
                 "sha256:6a3471ff74864ab04a0650c75500ef15f2f4a901d49ccbb7cbec668365736688",
                 "sha256:989162a9e0715c624b99ad9b2b4206765879b40eb51eef17b1e37de3e898370a"
             ],
             "markers": "python_version >= '3.6'",
             "version": "==5.41.3"
->>>>>>> d02fe34d
         },
         "idna": {
             "hashes": [
@@ -215,73 +164,6 @@
             "markers": "python_version >= '2.7' and python_version not in '3.0, 3.1, 3.2, 3.3'",
             "version": "==3.1.0"
         },
-<<<<<<< HEAD
-        "phonenumberslite": {
-            "hashes": [
-                "sha256:7ae1801f7826ef69c71061cb112986aa23ab4e6fc41f0086bd0d513955f5cb0a",
-                "sha256:f6bd48ca83565187b7a3b7fc5d21f435b946fb8ecac063dba69a08ffb8357cbd"
-            ],
-            "version": "==8.12.14"
-        },
-        "pillow": {
-            "hashes": [
-                "sha256:01a501be4ae05fd714d269cb9c9f145518e58e73faa3f140ddb67fae0c2607b1",
-                "sha256:051de330a06c99d6f84bcf582960487835bcae3fc99365185dc2d4f65a390c0e",
-                "sha256:07c35919f983c2c593498edcc126ad3a94154184899297cc9d27a6587672cbaa",
-                "sha256:0ae5289948c5e0a16574750021bd8be921c27d4e3527800dc9c2c1d2abc81bf7",
-                "sha256:0b1efce03619cdbf8bcc61cfae81fcda59249a469f31c6735ea59badd4a6f58a",
-                "sha256:0cf0208500df8d0c3cad6383cd98a2d038b0678fd4f777a8f7e442c5faeee81d",
-                "sha256:163136e09bd1d6c6c6026b0a662976e86c58b932b964f255ff384ecc8c3cefa3",
-                "sha256:18e912a6ccddf28defa196bd2021fe33600cbe5da1aa2f2e2c6df15f720b73d1",
-                "sha256:24ec3dea52339a610d34401d2d53d0fb3c7fd08e34b20c95d2ad3973193591f1",
-                "sha256:267f8e4c0a1d7e36e97c6a604f5b03ef58e2b81c1becb4fccecddcb37e063cc7",
-                "sha256:3273a28734175feebbe4d0a4cde04d4ed20f620b9b506d26f44379d3c72304e1",
-                "sha256:39fbd5d62167197318a0371b2a9c699ce261b6800bb493eadde2ba30d868fe8c",
-                "sha256:4132c78200372045bb348fcad8d52518c8f5cfc077b1089949381ee4a61f1c6d",
-                "sha256:4baab2d2da57b0d9d544a2ce0f461374dd90ccbcf723fe46689aff906d43a964",
-                "sha256:4c678e23006798fc8b6f4cef2eaad267d53ff4c1779bd1af8725cc11b72a63f3",
-                "sha256:4d4bc2e6bb6861103ea4655d6b6f67af8e5336e7216e20fff3e18ffa95d7a055",
-                "sha256:505738076350a337c1740a31646e1de09a164c62c07db3b996abdc0f9d2e50cf",
-                "sha256:5233664eadfa342c639b9b9977190d64ad7aca4edc51a966394d7e08e7f38a9f",
-                "sha256:52e2e56fc3706d8791761a157115dc8391319720ad60cc32992350fda74b6be2",
-                "sha256:5337ac3280312aa065ed0a8ec1e4b6142e9f15c31baed36b5cd964745853243f",
-                "sha256:5ccd97e0f01f42b7e35907272f0f8ad2c3660a482d799a0c564c7d50e83604d4",
-                "sha256:5d95cb9f6cced2628f3e4de7e795e98b2659dfcc7176ab4a01a8b48c2c2f488f",
-                "sha256:634209852cc06c0c1243cc74f8fdc8f7444d866221de51125f7b696d775ec5ca",
-                "sha256:75d1f20bd8072eff92c5f457c266a61619a02d03ece56544195c56d41a1a0522",
-                "sha256:7eda4c737637af74bac4b23aa82ea6fbb19002552be85f0b89bc27e3a762d239",
-                "sha256:801ddaa69659b36abf4694fed5aa9f61d1ecf2daaa6c92541bbbbb775d97b9fe",
-                "sha256:825aa6d222ce2c2b90d34a0ea31914e141a85edefc07e17342f1d2fdf121c07c",
-                "sha256:87fe838f9dac0597f05f2605c0700b1926f9390c95df6af45d83141e0c514bd9",
-                "sha256:9c215442ff8249d41ff58700e91ef61d74f47dfd431a50253e1a1ca9436b0697",
-                "sha256:a3d90022f2202bbb14da991f26ca7a30b7e4c62bf0f8bf9825603b22d7e87494",
-                "sha256:a631fd36a9823638fe700d9225f9698fb59d049c942d322d4c09544dc2115356",
-                "sha256:a6523a23a205be0fe664b6b8747a5c86d55da960d9586db039eec9f5c269c0e6",
-                "sha256:a756ecf9f4b9b3ed49a680a649af45a8767ad038de39e6c030919c2f443eb000",
-                "sha256:ac036b6a6bac7010c58e643d78c234c2f7dc8bb7e591bd8bc3555cf4b1527c28",
-                "sha256:b117287a5bdc81f1bac891187275ec7e829e961b8032c9e5ff38b70fd036c78f",
-                "sha256:ba04f57d1715ca5ff74bb7f8a818bf929a204b3b3c2c2826d1e1cc3b1c13398c",
-                "sha256:ba6ef2bd62671c7fb9cdb3277414e87a5cd38b86721039ada1464f7452ad30b2",
-                "sha256:c8939dba1a37960a502b1a030a4465c46dd2c2bca7adf05fa3af6bea594e720e",
-                "sha256:cd878195166723f30865e05d87cbaf9421614501a4bd48792c5ed28f90fd36ca",
-                "sha256:cee815cc62d136e96cf76771b9d3eb58e0777ec18ea50de5cfcede8a7c429aa8",
-                "sha256:d1722b7aa4b40cf93ac3c80d3edd48bf93b9208241d166a14ad8e7a20ee1d4f3",
-                "sha256:d7c1c06246b05529f9984435fc4fa5a545ea26606e7f450bdbe00c153f5aeaad",
-                "sha256:db418635ea20528f247203bf131b40636f77c8209a045b89fa3badb89e1fcea0",
-                "sha256:e1555d4fda1db8005de72acf2ded1af660febad09b4708430091159e8ae1963e",
-                "sha256:e9c8066249c040efdda84793a2a669076f92a301ceabe69202446abb4c5c5ef9",
-                "sha256:e9f13711780c981d6eadd6042af40e172548c54b06266a1aabda7de192db0838",
-                "sha256:f0e3288b92ca5dbb1649bd00e80ef652a72b657dc94989fa9c348253d179054b",
-                "sha256:f227d7e574d050ff3996049e086e1f18c7bd2d067ef24131e50a1d3fe5831fbc",
-                "sha256:f62b1aeb5c2ced8babd4fbba9c74cbef9de309f5ed106184b12d9778a3971f15",
-                "sha256:f71ff657e63a9b24cac254bb8c9bd3c89c7a1b5e00ee4b3997ca1c18100dac28",
-                "sha256:fc9a12aad714af36cf3ad0275a96a733526571e52710319855628f476dcb144e"
-            ],
-            "markers": "python_version >= '2.7' and python_version not in '3.0, 3.1, 3.2, 3.3'",
-            "version": "==5.4.1"
-        },
-=======
->>>>>>> d02fe34d
         "pyasn1": {
             "hashes": [
                 "sha256:014c0e9976956a08139dc0712ae195324a75e142284d5f87f1a87ee1b068a359",
@@ -335,25 +217,19 @@
         },
         "pyyaml": {
             "hashes": [
-                "sha256:cc8955cfbfc7a115fa81d85284ee61147059a753344bc51098f3ccd69b0d7e0c",
-                "sha256:ad9c67312c84def58f3c04504727ca879cb0013b2517c85a9a253f0cb6380c0a",
-                "sha256:d13155f591e6fcc1ec3b30685d50bf0711574e2c0dfffd7644babf8b5102ca1a",
-                "sha256:6034f55dab5fea9e53f436aa68fa3ace2634918e8b5994d82f3621c04ff5ed2e",
-                "sha256:73f099454b799e05e5ab51423c7bcf361c58d3206fa7b0d555426b1f4d9a3eaf",
+                "sha256:06a0d7ba600ce0b2d2fe2e78453a470b5a6e000a985dd4a4e54e436cc36b0e97",
+                "sha256:240097ff019d7c70a4922b6869d8a86407758333f02203e0fc6ff79c5dcede76",
                 "sha256:4f4b913ca1a7319b33cfb1369e91e50354d6f07a135f3b901aca02aa95940bd2",
                 "sha256:6034f55dab5fea9e53f436aa68fa3ace2634918e8b5994d82f3621c04ff5ed2e",
                 "sha256:69f00dca373f240f842b2931fb2c7e14ddbacd1397d57157a9b005a6a9942648",
+                "sha256:73f099454b799e05e5ab51423c7bcf361c58d3206fa7b0d555426b1f4d9a3eaf",
+                "sha256:74809a57b329d6cc0fdccee6318f44b9b8649961fa73144a98735b0aaf029f1f",
                 "sha256:7739fc0fa8205b3ee8808aea45e968bc90082c10aef6ea95e855e10abf4a37b2",
-<<<<<<< HEAD
-                "sha256:74809a57b329d6cc0fdccee6318f44b9b8649961fa73144a98735b0aaf029f1f",
-=======
                 "sha256:95f71d2af0ff4227885f7a6605c37fd53d3a106fcab511b8860ecca9fcf400ee",
                 "sha256:ad9c67312c84def58f3c04504727ca879cb0013b2517c85a9a253f0cb6380c0a",
->>>>>>> d02fe34d
                 "sha256:b8eac752c5e14d3eca0e6dd9199cd627518cb5ec06add0de9d32baeee6fe645d",
-                "sha256:95f71d2af0ff4227885f7a6605c37fd53d3a106fcab511b8860ecca9fcf400ee",
-                "sha256:240097ff019d7c70a4922b6869d8a86407758333f02203e0fc6ff79c5dcede76",
-                "sha256:06a0d7ba600ce0b2d2fe2e78453a470b5a6e000a985dd4a4e54e436cc36b0e97"
+                "sha256:cc8955cfbfc7a115fa81d85284ee61147059a753344bc51098f3ccd69b0d7e0c",
+                "sha256:d13155f591e6fcc1ec3b30685d50bf0711574e2c0dfffd7644babf8b5102ca1a"
             ],
             "version": "==5.3.1"
         },
@@ -411,23 +287,6 @@
             ],
             "markers": "python_version >= '2.7' and python_version not in '3.0, 3.1, 3.2, 3.3, 3.4' and python_version < '4'",
             "version": "==1.26.2"
-<<<<<<< HEAD
-        },
-        "wagtail": {
-            "hashes": [
-                "sha256:6aec70968f4792bf5200e1ac667e9dfd00ddc39367a072bf83752dfcaf13dd51",
-                "sha256:aa9daf174ed83dc9d805fc958b7d34f6cfe840d053e929af105d9f7d154938dc"
-            ],
-            "version": "==2.3"
-        },
-        "webencodings": {
-            "hashes": [
-                "sha256:a0af1213f3c2226497a97e2b3aa01a7e4bee4f403f95be16fc9acd2947514a78",
-                "sha256:b36a1c245f2d304965eb4e0a82848379241dc04b865afcc4aab16748587e1923"
-            ],
-            "version": "==0.5.1"
-=======
->>>>>>> d02fe34d
         },
         "websocket-client": {
             "hashes": [
@@ -438,22 +297,11 @@
         },
         "wheel": {
             "hashes": [
-                "sha256:906864fb722c0ab5f2f9c35b2c65e3af3c009402c108a709c0aca27bc2c9187b",
-                "sha256:aaef9b8c36db72f8bf7f1e54f85f875c4d466819940863ca0b3f3f77f0a1646f"
-            ],
-            "index": "pypi",
-<<<<<<< HEAD
-            "version": "==0.36.1"
-        },
-        "willow": {
-            "hashes": [
-                "sha256:76a8874304356b7d86923405f5ca1df125c3540fb55b32747e7a33ba59bc1744",
-                "sha256:818ee11803c90a0a6d49c94b0453d6266be1ef83ae00de72731c45fae4d3e78c"
-            ],
-            "version": "==1.1"
-=======
+                "sha256:497add53525d16c173c2c1c733b8f655510e909ea78cc0e29d374243544b77a2",
+                "sha256:99a22d87add3f634ff917310a3d87e499f19e663413a52eb9232c447aa646c9f"
+            ],
+            "index": "pypi",
             "version": "==0.35.1"
->>>>>>> d02fe34d
         }
     },
     "develop": {
@@ -464,54 +312,6 @@
             ],
             "markers": "python_version >= '2.7' and python_version not in '3.0, 3.1, 3.2, 3.3'",
             "version": "==20.3.0"
-<<<<<<< HEAD
-        },
-        "babel": {
-            "hashes": [
-                "sha256:9d35c22fcc79893c3ecc85ac4a56cde1ecf3f19c540bba0922308a6c06ca6fa5",
-                "sha256:da031ab54472314f210b0adcff1588ee5d1d1d0ba4dbd07b94dba82bde791e05"
-            ],
-            "markers": "python_version >= '2.7' and python_version not in '3.0, 3.1, 3.2, 3.3'",
-            "version": "==2.9.0"
-        },
-        "beautifulsoup4": {
-            "hashes": [
-                "sha256:11a9a27b7d3bddc6d86f59fb76afb70e921a25ac2d6cc55b40d072bd68435a76",
-                "sha256:7015e76bf32f1f574636c4288399a6de66ce08fb7b2457f628a8d70c0fbabb11",
-                "sha256:808b6ac932dccb0a4126558f7dfdcf41710dd44a4ef497a0bb59a77f9f078e89"
-            ],
-            "version": "==4.6.0"
-        },
-        "certifi": {
-            "hashes": [
-                "sha256:1a4995114262bffbc2413b159f2a1a480c969de6e6eb13ee966d470af86af59c",
-                "sha256:719a74fb9e33b9bd44cc7f3a8d94bc35e4049deebe19ba7d8e108280cfd59830"
-            ],
-            "version": "==2020.12.5"
-        },
-        "cfl-common": {
-            "hashes": [
-                "sha256:2fdc617d623000ead68700606959d50a4dbbfc5fe25c1e633c612ce38acc59fa",
-                "sha256:82a1c761cd67efdfa99f9d6e28680d9e6038f44d4bb1153c7db61ecbe6175ad0"
-            ],
-            "version": "==4.14.1"
-        },
-        "chardet": {
-            "hashes": [
-                "sha256:84ab92ed1c4d4f16916e05906b6b75a6c0fb5db821cc65e70cbd64a3e2a5eaae",
-                "sha256:fc323ffcaeaed0e0a02bf4d117757b98aed530d9ed4531e3e15460124c106691"
-            ],
-            "version": "==3.0.4"
-        },
-        "codeforlife-portal": {
-            "hashes": [
-                "sha256:a80db70bada5e74b4a358c83a6af7244902c068cb5580784b4793f323e199d43",
-                "sha256:da28fd8ab57cc9cd33337ee1a0c7965cd273c19994891bc311733ff2f13bff44"
-            ],
-            "index": "pypi",
-            "version": "==4.14.1"
-=======
->>>>>>> d02fe34d
         },
         "coverage": {
             "hashes": [
@@ -553,228 +353,6 @@
             "markers": "python_version >= '2.7' and python_version not in '3.0, 3.1, 3.2, 3.3, 3.4' and python_version < '4'",
             "version": "==5.3"
         },
-<<<<<<< HEAD
-        "django": {
-            "hashes": [
-                "sha256:215c27453f775b6b1add83a185f76c2e2ab711d17786a6704bd62eabd93f89e3",
-                "sha256:ffd89b89a2ee860ee521f054225044f52676825be4b61168d2842d44fcf457d3"
-            ],
-            "version": "==1.11.24"
-        },
-        "django-autoconfig": {
-            "hashes": [
-                "sha256:5f28cfb7d848d9d99eadba62848732931c799cd9c98dc9792875e16ffcb1f700",
-                "sha256:e19b1b9545bb723624e7aa93172f68584790c1be1f962122485c6c367c87d0fc",
-                "sha256:edafe7b8bd6246ed9fcc5c00cbf4bea93ae3479d97a4561d222010f78dadc11e"
-            ],
-            "version": "==0.8.0"
-        },
-        "django-classy-tags": {
-            "hashes": [
-                "sha256:ad6a25fc2b58a098f00d86bd5e5dad47922f5ca4e744bc3cccb7b4be5bc35eb1"
-            ],
-            "version": "==1.0.0"
-        },
-        "django-compat": {
-            "hashes": [
-                "sha256:3ac9a3bedc56b9365d9eb241bc5157d0c193769bf995f9a78dc1bc24e7c2331b"
-            ],
-            "version": "==1.0.15"
-        },
-        "django-countries": {
-            "hashes": [
-                "sha256:73476e80877936e072cf0935109590def986d528083c9c1a99c0291f68f7d08a",
-                "sha256:fdcbbd6cd4740614e07b48f30714a57b95033913108d4a878b5ac73dbf3708e0"
-            ],
-            "version": "==5.4"
-        },
-        "django-formtools": {
-            "hashes": [
-                "sha256:304fa777b8ef9e0693ce7833f885cb89ba46b0e46fc23b01176900a93f46742f",
-                "sha256:c5272c03c1cd51b2375abf7397a199a3148a9fbbf2f100e186467a84025d13b2"
-            ],
-            "version": "==2.2"
-        },
-        "django-foundation-statics": {
-            "hashes": [
-                "sha256:c375de71f890f8a787b88229e04a7f6865d511fbb5ab87da72cf72bce92af957"
-            ],
-            "version": "==5.4.7"
-        },
-        "django-hijack": {
-            "hashes": [
-                "sha256:be484f0ca67a092d5bf9bf8a5307beb716dc2e86b56a69796479183fdeb9036c"
-            ],
-            "version": "==2.1.10"
-        },
-        "django-hijack-admin": {
-            "hashes": [
-                "sha256:330f9be331ada831248c9cee5a21202aea70fb9911b443249ce4c28d57d9e2e3"
-            ],
-            "version": "==2.1.10"
-        },
-        "django-js-reverse": {
-            "hashes": [
-                "sha256:2a392d169f44e30b883c30dfcfd917a14167ce8fe196c99d2385b31c90d77aa0",
-                "sha256:8134c2ab6307c945edfa90671ca65e85d6c1754d48566bdd6464be259cc80c30"
-            ],
-            "version": "==0.9.1"
-        },
-        "django-modelcluster": {
-            "hashes": [
-                "sha256:09483ff1ede3cd87b56b0e6f732d33334c843adc6506dfed26c02998222751fe",
-                "sha256:de1b5cd348fd4929491ef2a9ba29d9b5a3fccd3bf6a15218fa1aa5be49d06070"
-            ],
-            "version": "==4.4.1"
-        },
-        "django-otp": {
-            "hashes": [
-                "sha256:50e54bc09bc435e2ad88f0aa7008718079c3529c422b469b3991a97d28b147bb",
-                "sha256:6b92c69021558765e80411479a01788977106d5696c391d2e5342074c1dd74d1"
-            ],
-            "version": "==0.9.4"
-        },
-        "django-phonenumber-field": {
-            "hashes": [
-                "sha256:8db9d2dc833678b163adabd593cda7ad1dede81a1c18f67c895701fc44dc44f1"
-            ],
-            "version": "==1.3.0"
-        },
-        "django-pipeline": {
-            "hashes": [
-                "sha256:b56f2cfdb113dc1cb05257d8eb8d145fc0ade6f0d1236fb425df15bd059dce15",
-                "sha256:ef67aaf58959a2959e13fc114001cee5beec05ac18a81cc700ea9f1c8e3f40a8"
-            ],
-            "version": "==1.6.14"
-        },
-        "django-recaptcha": {
-            "hashes": [
-                "sha256:3b19b9d972ca802b683eed5fd51ed84b0798f2a52f8d057a912eb7d99cff3779",
-                "sha256:471429000b4452600f327d95c32d56069847bc7a5eb3a44667ff2fc4f741678e",
-                "sha256:b6ce959cd7c0af7501698fab5f52ca1bcb6d9402cb3b8b42a4c4cb13d89cfbfa"
-            ],
-            "version": "==2.0.5"
-        },
-        "django-sekizai": {
-            "hashes": [
-                "sha256:642a3356fe92fe9b5ccc97f320b64edd2cfcb3b2fbb113e8a26dad9a1f3b5e14"
-            ],
-            "version": "==1.0.0"
-        },
-        "django-taggit": {
-            "hashes": [
-                "sha256:a21cbe7e0879f1364eef1c88a2eda89d593bf000ebf51c3f00423c6927075dce",
-                "sha256:db4430ec99265341e05d0274edb0279163bd74357241f7b4d9274bdcb3338b17"
-            ],
-            "markers": "python_version >= '2.7' and python_version not in '3.0, 3.1, 3.2, 3.3'",
-            "version": "==0.23.0"
-        },
-        "django-treebeard": {
-            "hashes": [
-                "sha256:83aebc34a9f06de7daaec330d858d1c47887e81be3da77e3541fe7368196dd8a"
-            ],
-            "version": "==4.3.1"
-        },
-        "django-two-factor-auth": {
-            "hashes": [
-                "sha256:464c33bcbd2f43470adc5f9b1c1957c8afad7bbada08a92c95031d26e7a8dd73",
-                "sha256:df45c2aafce5174c2c0ccc15740f6bb3bb78402b6bd27223d87cb3ba3ee52626"
-            ],
-            "version": "==1.9.1"
-        },
-        "djangorestframework": {
-            "hashes": [
-                "sha256:b6714c3e4b0f8d524f193c91ecf5f5450092c2145439ac2769711f7eba89a9d9",
-                "sha256:c375e4f95a3a64fccac412e36fb42ba36881e52313ec021ef410b40f67cddca4"
-            ],
-            "markers": "python_version >= '2.7' and python_version not in '3.0, 3.1, 3.2, 3.3'",
-            "version": "==3.8.2"
-        },
-        "dnspython": {
-            "hashes": [
-                "sha256:36c5e8e38d4369a08b6780b7f27d790a292b2b08eea01607865bf0936c558e01",
-                "sha256:f69c21288a962f4da86e56c4905b49d11aba7938d3d740e80d9e366ee4f1632d"
-            ],
-            "markers": "python_version >= '2.7' and python_version not in '3.0, 3.1, 3.2, 3.3'",
-            "version": "==1.16.0"
-        },
-        "draftjs-exporter": {
-            "hashes": [
-                "sha256:5839cbc29d7bce2fb99837a404ca40c3a07313f2a20e2700de7ad6aa9a9a18fb",
-                "sha256:d415a9964690a2cddb66a31ef32dd46c277e9b80434b94e39e3043188ed83e33"
-            ],
-            "version": "==2.1.7"
-        },
-        "eventlet": {
-            "hashes": [
-                "sha256:9faff63631b01277c463ae91cd4ab3f25a2f0f5abe3219d43a386ef1daa6159a",
-                "sha256:a07b8c8e1f43bc4c44a255baeb066a4edce783dcfacae213bcabb95fdcd02d8c"
-            ],
-            "index": "pypi",
-            "version": "==0.29.1"
-        },
-        "future": {
-            "hashes": [
-                "sha256:b1bead90b70cf6ec3f0710ae53a525360fa360d306a86583adc6bf83a4db537d"
-            ],
-            "markers": "python_version >= '2.6' and python_version not in '3.0, 3.1, 3.2, 3.3'",
-            "version": "==0.18.2"
-        },
-        "greenlet": {
-            "hashes": [
-                "sha256:1023d7b43ca11264ab7052cb09f5635d4afdb43df55e0854498fc63070a0b206",
-                "sha256:124a3ae41215f71dc91d1a3d45cbf2f84e46b543e5d60b99ecc20e24b4c8f272",
-                "sha256:13037e2d7ab2145300676852fa069235512fdeba4ed1e3bb4b0677a04223c525",
-                "sha256:3af587e9813f9bd8be9212722321a5e7be23b2bc37e6323a90e592ab0c2ef117",
-                "sha256:41d8835c69a78de718e466dd0e6bfd4b46125f21a67c3ff6d76d8d8059868d6b",
-                "sha256:4481002118b2f1588fa3d821936ffdc03db80ef21186b62b90c18db4ba5e743b",
-                "sha256:47825c3a109f0331b1e54c1173d4e57fa000aa6c96756b62852bfa1af91cd652",
-                "sha256:5494e3baeacc371d988345fbf8aa4bd15555b3077c40afcf1994776bb6d77eaf",
-                "sha256:75e4c27188f28149b74e7685809f9227410fd15432a4438fc48627f518577fa5",
-                "sha256:97f2b01ab622a4aa4b3724a3e1fba66f47f054c434fbaa551833fa2b41e3db51",
-                "sha256:a34023b9eabb3525ee059f3bf33a417d2e437f7f17e341d334987d4091ae6072",
-                "sha256:ac85db59aa43d78547f95fc7b6fd2913e02b9e9b09e2490dfb7bbdf47b2a4914",
-                "sha256:be7a79988b8fdc5bbbeaed69e79cfb373da9759242f1565668be4fb7f3f37552",
-                "sha256:bee111161420f341a346731279dd976be161b465c1286f82cc0779baf7b729e8",
-                "sha256:ccd62f09f90b2730150d82f2f2ffc34d73c6ce7eac234aed04d15dc8a3023994",
-                "sha256:d3436110ca66fe3981031cc6aff8cc7a40d8411d173dde73ddaa5b8445385e2d",
-                "sha256:e495096e3e2e8f7192afb6aaeba19babc4fb2bdf543d7b7fed59e00c1df7f170",
-                "sha256:e66a824f44892bc4ec66c58601a413419cafa9cec895e63d8da889c8a1a4fa4a"
-            ],
-            "version": "==0.4.17"
-        },
-        "html5lib": {
-            "hashes": [
-                "sha256:0d78f8fde1c230e99fe37986a60526d7049ed4bf8a9fadbad5f00e22e58e041d",
-                "sha256:b2e5b40261e20f354d198eae92afc10d750afb487ed5e50f9c4eaf07c184146f"
-            ],
-            "markers": "python_version >= '2.7' and python_version not in '3.0, 3.1, 3.2, 3.3, 3.4'",
-            "version": "==1.1"
-        },
-        "hypothesis": {
-            "hashes": [
-                "sha256:d97ba7ae2cfe7096b0c045fdb611ee9850ccdd6050a9b36cb96812242062c2cc",
-                "sha256:f0d968ca06be596d7e9aced33d6132060042f9695ad63ff4d862851b59a3eb6e"
-            ],
-            "markers": "python_version >= '3.6'",
-            "version": "==5.43.3"
-        },
-        "idna": {
-            "hashes": [
-                "sha256:b307872f855b18632ce0c21c5e45be78c0ea7ae4c15c828c20788b26921eb3f6",
-                "sha256:b97d804b1e9b523befed77c48dacec60e6dcb0b5391d57af6a65a312a90648c0"
-            ],
-            "markers": "python_version >= '2.7' and python_version not in '3.0, 3.1, 3.2, 3.3'",
-            "version": "==2.10"
-        },
-        "importlib-metadata": {
-            "hashes": [
-                "sha256:6112e21359ef8f344e7178aa5b72dc6e62b38b0d008e6d3cb212c5b84df72013",
-                "sha256:b0c2d3b226157ae4517d9625decf63591461c66b3a808c2666d538946519d170"
-            ],
-            "markers": "python_version < '3.8'",
-            "version": "==3.1.1"
-=======
         "importlib-metadata": {
             "hashes": [
                 "sha256:590690d61efdd716ff82c39ca9a9d4209252adfe288a4b5721181050acbd4175",
@@ -782,7 +360,6 @@
             ],
             "markers": "python_version < '3.8'",
             "version": "==3.1.0"
->>>>>>> d02fe34d
         },
         "iniconfig": {
             "hashes": [
@@ -791,117 +368,14 @@
             ],
             "version": "==1.1.1"
         },
-<<<<<<< HEAD
-        "libsass": {
-            "hashes": [
-                "sha256:1521d2a8d4b397c6ec90640a1f6b5529077035efc48ef1c2e53095544e713d1b",
-                "sha256:1b2d415bbf6fa7da33ef46e549db1418498267b459978eff8357e5e823962d35",
-                "sha256:25ebc2085f5eee574761ccc8d9cd29a9b436fc970546d5ef08c6fa41eb57dff1",
-                "sha256:2ae806427b28bc1bb7cb0258666d854fcf92ba52a04656b0b17ba5e190fb48a9",
-                "sha256:4a246e4b88fd279abef8b669206228c92534d96ddcd0770d7012088c408dff23",
-                "sha256:553e5096414a8d4fb48d0a48f5a038d3411abe254d79deac5e008516c019e63a",
-                "sha256:697f0f9fa8a1367ca9ec6869437cb235b1c537fc8519983d1d890178614a8903",
-                "sha256:a8fd4af9f853e8bf42b1425c5e48dd90b504fa2e70d7dac5ac80b8c0a5a5fe85",
-                "sha256:c9411fec76f480ffbacc97d8188322e02a5abca6fc78e70b86a2a2b421eae8a2",
-                "sha256:daa98a51086d92aa7e9c8871cf1a8258124b90e2abf4697852a3dca619838618",
-                "sha256:e0e60836eccbf2d9e24ec978a805cd6642fa92515fbd95e3493fee276af76f8a",
-                "sha256:e64ae2587f1a683e831409aad03ba547c245ef997e1329fffadf7a866d2510b8",
-                "sha256:f6852828e9e104d2ce0358b73c550d26dd86cc3a69439438c3b618811b9584f5"
-            ],
-            "version": "==0.20.1"
-        },
-        "more-itertools": {
-            "hashes": [
-                "sha256:38a936c0a6d98a38bcc2d03fdaaedaba9f412879461dd2ceff8d37564d6522e4",
-                "sha256:c0a5785b1109a6bd7fac76d6837fd1feca158e54e521ccd2ae8bfe393cc9d4fc",
-                "sha256:fe7a7cae1ccb57d33952113ff4fa1bc5f879963600ed74918f1236e212ee50b9"
-            ],
-            "version": "==5.0.0"
-        },
-=======
->>>>>>> d02fe34d
         "packaging": {
             "hashes": [
-                "sha256:05af3bb85d320377db281cf254ab050e1a7ebcbf5410685a9a407e18a1f81236",
-                "sha256:eb41423378682dadb7166144a4926e443093863024de508ca5c9737d6bc08376"
-            ],
-            "markers": "python_version >= '2.7' and python_version not in '3.0, 3.1, 3.2, 3.3'",
-            "version": "==20.7"
-        },
-<<<<<<< HEAD
-        "phonenumbers": {
-            "hashes": [
-                "sha256:675e4f7f2f5851d3139e8a038d2f1f491a858184f6cf069a52626cd303ba54aa",
-                "sha256:a08f1843dba5e35f7d01b804be6c8fa438567128bcd5e75945dcc7d5f486846c"
-            ],
-            "version": "==8.11.5"
-        },
-        "phonenumberslite": {
-            "hashes": [
-                "sha256:7ae1801f7826ef69c71061cb112986aa23ab4e6fc41f0086bd0d513955f5cb0a",
-                "sha256:f6bd48ca83565187b7a3b7fc5d21f435b946fb8ecac063dba69a08ffb8357cbd"
-            ],
-            "version": "==8.12.14"
-        },
-        "pillow": {
-            "hashes": [
-                "sha256:01a501be4ae05fd714d269cb9c9f145518e58e73faa3f140ddb67fae0c2607b1",
-                "sha256:051de330a06c99d6f84bcf582960487835bcae3fc99365185dc2d4f65a390c0e",
-                "sha256:07c35919f983c2c593498edcc126ad3a94154184899297cc9d27a6587672cbaa",
-                "sha256:0ae5289948c5e0a16574750021bd8be921c27d4e3527800dc9c2c1d2abc81bf7",
-                "sha256:0b1efce03619cdbf8bcc61cfae81fcda59249a469f31c6735ea59badd4a6f58a",
-                "sha256:0cf0208500df8d0c3cad6383cd98a2d038b0678fd4f777a8f7e442c5faeee81d",
-                "sha256:163136e09bd1d6c6c6026b0a662976e86c58b932b964f255ff384ecc8c3cefa3",
-                "sha256:18e912a6ccddf28defa196bd2021fe33600cbe5da1aa2f2e2c6df15f720b73d1",
-                "sha256:24ec3dea52339a610d34401d2d53d0fb3c7fd08e34b20c95d2ad3973193591f1",
-                "sha256:267f8e4c0a1d7e36e97c6a604f5b03ef58e2b81c1becb4fccecddcb37e063cc7",
-                "sha256:3273a28734175feebbe4d0a4cde04d4ed20f620b9b506d26f44379d3c72304e1",
-                "sha256:39fbd5d62167197318a0371b2a9c699ce261b6800bb493eadde2ba30d868fe8c",
-                "sha256:4132c78200372045bb348fcad8d52518c8f5cfc077b1089949381ee4a61f1c6d",
-                "sha256:4baab2d2da57b0d9d544a2ce0f461374dd90ccbcf723fe46689aff906d43a964",
-                "sha256:4c678e23006798fc8b6f4cef2eaad267d53ff4c1779bd1af8725cc11b72a63f3",
-                "sha256:4d4bc2e6bb6861103ea4655d6b6f67af8e5336e7216e20fff3e18ffa95d7a055",
-                "sha256:505738076350a337c1740a31646e1de09a164c62c07db3b996abdc0f9d2e50cf",
-                "sha256:5233664eadfa342c639b9b9977190d64ad7aca4edc51a966394d7e08e7f38a9f",
-                "sha256:52e2e56fc3706d8791761a157115dc8391319720ad60cc32992350fda74b6be2",
-                "sha256:5337ac3280312aa065ed0a8ec1e4b6142e9f15c31baed36b5cd964745853243f",
-                "sha256:5ccd97e0f01f42b7e35907272f0f8ad2c3660a482d799a0c564c7d50e83604d4",
-                "sha256:5d95cb9f6cced2628f3e4de7e795e98b2659dfcc7176ab4a01a8b48c2c2f488f",
-                "sha256:634209852cc06c0c1243cc74f8fdc8f7444d866221de51125f7b696d775ec5ca",
-                "sha256:75d1f20bd8072eff92c5f457c266a61619a02d03ece56544195c56d41a1a0522",
-                "sha256:7eda4c737637af74bac4b23aa82ea6fbb19002552be85f0b89bc27e3a762d239",
-                "sha256:801ddaa69659b36abf4694fed5aa9f61d1ecf2daaa6c92541bbbbb775d97b9fe",
-                "sha256:825aa6d222ce2c2b90d34a0ea31914e141a85edefc07e17342f1d2fdf121c07c",
-                "sha256:87fe838f9dac0597f05f2605c0700b1926f9390c95df6af45d83141e0c514bd9",
-                "sha256:9c215442ff8249d41ff58700e91ef61d74f47dfd431a50253e1a1ca9436b0697",
-                "sha256:a3d90022f2202bbb14da991f26ca7a30b7e4c62bf0f8bf9825603b22d7e87494",
-                "sha256:a631fd36a9823638fe700d9225f9698fb59d049c942d322d4c09544dc2115356",
-                "sha256:a6523a23a205be0fe664b6b8747a5c86d55da960d9586db039eec9f5c269c0e6",
-                "sha256:a756ecf9f4b9b3ed49a680a649af45a8767ad038de39e6c030919c2f443eb000",
-                "sha256:ac036b6a6bac7010c58e643d78c234c2f7dc8bb7e591bd8bc3555cf4b1527c28",
-                "sha256:b117287a5bdc81f1bac891187275ec7e829e961b8032c9e5ff38b70fd036c78f",
-                "sha256:ba04f57d1715ca5ff74bb7f8a818bf929a204b3b3c2c2826d1e1cc3b1c13398c",
-                "sha256:ba6ef2bd62671c7fb9cdb3277414e87a5cd38b86721039ada1464f7452ad30b2",
-                "sha256:c8939dba1a37960a502b1a030a4465c46dd2c2bca7adf05fa3af6bea594e720e",
-                "sha256:cd878195166723f30865e05d87cbaf9421614501a4bd48792c5ed28f90fd36ca",
-                "sha256:cee815cc62d136e96cf76771b9d3eb58e0777ec18ea50de5cfcede8a7c429aa8",
-                "sha256:d1722b7aa4b40cf93ac3c80d3edd48bf93b9208241d166a14ad8e7a20ee1d4f3",
-                "sha256:d7c1c06246b05529f9984435fc4fa5a545ea26606e7f450bdbe00c153f5aeaad",
-                "sha256:db418635ea20528f247203bf131b40636f77c8209a045b89fa3badb89e1fcea0",
-                "sha256:e1555d4fda1db8005de72acf2ded1af660febad09b4708430091159e8ae1963e",
-                "sha256:e9c8066249c040efdda84793a2a669076f92a301ceabe69202446abb4c5c5ef9",
-                "sha256:e9f13711780c981d6eadd6042af40e172548c54b06266a1aabda7de192db0838",
-                "sha256:f0e3288b92ca5dbb1649bd00e80ef652a72b657dc94989fa9c348253d179054b",
-                "sha256:f227d7e574d050ff3996049e086e1f18c7bd2d067ef24131e50a1d3fe5831fbc",
-                "sha256:f62b1aeb5c2ced8babd4fbba9c74cbef9de309f5ed106184b12d9778a3971f15",
-                "sha256:f71ff657e63a9b24cac254bb8c9bd3c89c7a1b5e00ee4b3997ca1c18100dac28",
-                "sha256:fc9a12aad714af36cf3ad0275a96a733526571e52710319855628f476dcb144e"
-            ],
-            "markers": "python_version >= '2.7' and python_version not in '3.0, 3.1, 3.2, 3.3'",
-            "version": "==5.4.1"
-        },
-=======
->>>>>>> d02fe34d
+                "sha256:4357f74f47b9c12db93624a82154e9b120fa8293699949152b22065d556079f8",
+                "sha256:998416ba6962ae7fbd6596850b80e17859a5753ba17c32284f67bfff33784181"
+            ],
+            "markers": "python_version >= '2.7' and python_version not in '3.0, 3.1, 3.2, 3.3'",
+            "version": "==20.4"
+        },
         "pluggy": {
             "hashes": [
                 "sha256:15b2acde666561e1298d71b523007ed7364de07029219b604cf808bfa1c765b0",
@@ -957,101 +431,6 @@
             "index": "pypi",
             "version": "==0.7.3"
         },
-<<<<<<< HEAD
-        "pytz": {
-            "hashes": [
-                "sha256:3e6b7dd2d1e0a59084bcee14a17af60c5c562cdc16d828e8eba2e683d3a7e268",
-                "sha256:5c55e189b682d420be27c6995ba6edce0c0a77dd67bfbe2ae6607134d5851ffd"
-            ],
-            "version": "==2020.4"
-        },
-        "pyyaml": {
-            "hashes": [
-                "sha256:cc8955cfbfc7a115fa81d85284ee61147059a753344bc51098f3ccd69b0d7e0c",
-                "sha256:ad9c67312c84def58f3c04504727ca879cb0013b2517c85a9a253f0cb6380c0a",
-                "sha256:d13155f591e6fcc1ec3b30685d50bf0711574e2c0dfffd7644babf8b5102ca1a",
-                "sha256:6034f55dab5fea9e53f436aa68fa3ace2634918e8b5994d82f3621c04ff5ed2e",
-                "sha256:73f099454b799e05e5ab51423c7bcf361c58d3206fa7b0d555426b1f4d9a3eaf",
-                "sha256:4f4b913ca1a7319b33cfb1369e91e50354d6f07a135f3b901aca02aa95940bd2",
-                "sha256:69f00dca373f240f842b2931fb2c7e14ddbacd1397d57157a9b005a6a9942648",
-                "sha256:7739fc0fa8205b3ee8808aea45e968bc90082c10aef6ea95e855e10abf4a37b2",
-                "sha256:74809a57b329d6cc0fdccee6318f44b9b8649961fa73144a98735b0aaf029f1f",
-                "sha256:b8eac752c5e14d3eca0e6dd9199cd627518cb5ec06add0de9d32baeee6fe645d",
-                "sha256:95f71d2af0ff4227885f7a6605c37fd53d3a106fcab511b8860ecca9fcf400ee",
-                "sha256:240097ff019d7c70a4922b6869d8a86407758333f02203e0fc6ff79c5dcede76",
-                "sha256:06a0d7ba600ce0b2d2fe2e78453a470b5a6e000a985dd4a4e54e436cc36b0e97"
-            ],
-            "version": "==5.3.1"
-        },
-        "qrcode": {
-            "hashes": [
-                "sha256:3996ee560fc39532910603704c82980ff6d4d5d629f9c3f25f34174ce8606cf5",
-                "sha256:505253854f607f2abf4d16092c61d4e9d511a3b4392e60bff957a68592b04369"
-            ],
-            "version": "==6.1"
-        },
-        "rapid-router": {
-            "hashes": [
-                "sha256:2d81d0750a20a715aca51efc50513d3eb22b5697e06094066b38f39d8489da6b",
-                "sha256:35e4e4e47513180c69adea584ab11532cd582afa8a3187aa4e2c50dff5ec8963"
-            ],
-            "version": "==2.4.12"
-        },
-        "reportlab": {
-            "hashes": [
-                "sha256:0008b5baa39d7e3a8132c4b47ecae88d6858ad386518e754e5e7b8025ee4722b",
-                "sha256:0ad5a540c336941272fe161ef3a9830da3d4b3a65a195531cebd3cad5db58b2a",
-                "sha256:0c965a5691686d746f558ee1c52aa9c63a01a0e13cba61ffc661573948e32f61",
-                "sha256:0fd568fa5615ae99f76289c52ff230207852ee942d4934f6c893c93d2a79544e",
-                "sha256:1117d905a3404c696869c7aabec9454b43ed6acbbc73f9256c6fcea23e7ae93e",
-                "sha256:1ea7c388e91ad9d823655ad6a13751ff67e8a0e7cf4065cf051b4c931cdd9450",
-                "sha256:26c0ee8f62652cc7fcdc47a1cb3b34775a4d625738025c1a7edb8718bda5a315",
-                "sha256:368c5b3fc3d5a541cb9dcacefa563fdb445365f517e3cbf64b4326631d1cf13c",
-                "sha256:451d42fdcdd7d84587d6d9c8f5d9a7d0e997305efb606705063ca1fe8bcca551",
-                "sha256:47394acba4da8e56ef8e55d8eb483b868521696ba49ab0f0fcf8a1a4a5ac6e49",
-                "sha256:51b16e297f7b937fc530dd151e4b38f1d305b01c9aa10657bc32a5d2901b8ad7",
-                "sha256:51c0cdcf606ded0a7b4b50050400f25125ea797fbfc3c817135993b38f8b764e",
-                "sha256:55c672c579618843e0fd00140fb71f1ffebc4f1c542ac385c4f4999f2f5398d9",
-                "sha256:5c34a96ecfbf595caf16178a06abcd26a5f8720e01fe1285d4c97333382cfaeb",
-                "sha256:61aa89a00754b18c4f2956b8bff831f1fd3affef6476dc63462d92211941605e",
-                "sha256:62234d29c97279917903e4587faf240a5dea4617be250db55386ff268eb5a7c5",
-                "sha256:670f2a8dcc23bf798c39b95c64bf76ee387549b962f76783670821978a226663",
-                "sha256:69387f171f6c7b55109caa6d061b17a18f2f9e724a0212c07cd692aeb369dd19",
-                "sha256:6c5c8871b659f7c2975382d7b61f3c182701fa9eb62cf649c3c73ba8fc5e2595",
-                "sha256:80139ceb3a568f5be908094f1701fd05391b71425e8b69aaed0d30db647ca2aa",
-                "sha256:80661a76d0019b5e2c315ccd3bc7093d754067d6142b36a3a0ec4f416073d23b",
-                "sha256:85a2236f324ae336da7f4b183fa99bed261bcc00ac1255ee91a504e68b086d00",
-                "sha256:89a3acd98bd4478d6bbc5cb32e0665ea546c98bff8b58d5e1014659daa6ef75a",
-                "sha256:8a39119fcab146bde41fd1c6d148f9ee1e2cca10c6f9c2b7eb4dd710a3a2c6ac",
-                "sha256:9c31c2526401da6cc92018f68483f2aac0a731cb98435445ea4b72d46b438c84",
-                "sha256:9e8ae1c3b8a1697147c5c97f00d66ab1c54d88c4615b0cdd9b1a667d7baf3eb7",
-                "sha256:a79aab8d069543d5085d58260f18705a08acd92a4501a41261913fddc2137d46",
-                "sha256:b3d9926e64bd8008007b2d9819d7b30179b069ce95431d5060f71afc36885389",
-                "sha256:c2a9a77ce4f25ffb52d705be82a9f41b47f6b0da23870ebc3587709e7242da30",
-                "sha256:c578dd0799f70fb577474cd383f035c6e1057e4fe837278113f9cfa6eee4b076",
-                "sha256:c5abd9d0023ad20030524ab0d5fa39d77aed025519b1fa426304ab2dd0328b89",
-                "sha256:ced96125525ba21311e9512adf391170b9e149f89e27e45b06ff07b70f97a0b2",
-                "sha256:d692fb88d6ef5e75242b00009b54953a0425eaa8bd3a36db9db8b396785e1f57",
-                "sha256:d70c2104286459658e61388af9eee838b612986bd8a36e1d21ba36152983ac15",
-                "sha256:de47c65c10ac6f0d2addb28f1b1657b1c707aca014d09d01b3b728cf19e8f791",
-                "sha256:e6e7592527791841db0820a72c6afae52655a05b0b6d4df184fd2bafe82ee1ee",
-                "sha256:e8a7e95ee6ea5566291b59ede5b9fadce809dca43ebfbfe11e3ff3d6492c6f0e",
-                "sha256:f041759138b3a95508c4281b3db3bf9bb28636d84c554272a58a5ca7c9f9bbf4",
-                "sha256:f39c7fc1fa2e4a1d9747a3effd70731a9d0e9eb5738247fa089c059eff19d43e",
-                "sha256:f65ac89ee0ba569f5279360eae08783f7f2e95c9810a9846c957fbd5950f4896"
-            ],
-            "version": "==3.5.56"
-        },
-        "requests": {
-            "hashes": [
-                "sha256:7f1a0b932f4a60a1a65caa4263921bb7d9ee911957e0ae4a23a6dd08185ad5f8",
-                "sha256:e786fa28d8c9154e6a4de5d46a1d921b8749f8b74e28bde23768e5e16eece998"
-            ],
-            "markers": "python_version >= '2.7' and python_version not in '3.0, 3.1, 3.2, 3.3, 3.4'",
-            "version": "==2.25.0"
-        },
-=======
->>>>>>> d02fe34d
         "six": {
             "hashes": [
                 "sha256:30639c035cdb23534cd4aa2dd52c3bf48f06e5f4a941509c8bafd8ce11080259",
@@ -1060,24 +439,6 @@
             "markers": "python_version >= '2.7' and python_version not in '3.0, 3.1, 3.2, 3.3'",
             "version": "==1.15.0"
         },
-<<<<<<< HEAD
-        "sortedcontainers": {
-            "hashes": [
-                "sha256:37257a32add0a3ee490bb170b599e93095eed89a55da91fa9f48753ea12fd73f",
-                "sha256:59cc937650cf60d677c16775597c89a960658a09cf7c1a668f86e1e4464b10a1"
-            ],
-            "version": "==2.3.0"
-        },
-        "sqlparse": {
-            "hashes": [
-                "sha256:017cde379adbd6a1f15a61873f43e8274179378e95ef3fede90b5aa64d304ed0",
-                "sha256:0f91fd2e829c44362cbcfab3e9ae12e22badaa8a29ad5ff599f9ec109f0454e8"
-            ],
-            "markers": "python_version >= '3.5'",
-            "version": "==0.4.1"
-        },
-=======
->>>>>>> d02fe34d
         "toml": {
             "hashes": [
                 "sha256:806143ae5bfb6a3c6e736a764057db0e6a0e05e338b5630894a5f779cabb4f9b",
@@ -1085,45 +446,6 @@
             ],
             "markers": "python_version >= '2.6' and python_version not in '3.0, 3.1, 3.2, 3.3'",
             "version": "==0.10.2"
-<<<<<<< HEAD
-        },
-        "unidecode": {
-            "hashes": [
-                "sha256:1d7a042116536098d05d599ef2b8616759f02985c85b4fef50c78a5aaf10822a",
-                "sha256:2b6aab710c2a1647e928e36d69c21e76b453cd455f4e2621000e54b2a9b8cce8"
-            ],
-            "version": "==1.1.1"
-        },
-        "urllib3": {
-            "hashes": [
-                "sha256:19188f96923873c92ccb987120ec4acaa12f0461fa9ce5d3d0772bc965a39e08",
-                "sha256:d8ff90d979214d7b4f8ce956e80f4028fc6860e4431f731ea4a8c08f23f99473"
-            ],
-            "markers": "python_version >= '2.7' and python_version not in '3.0, 3.1, 3.2, 3.3, 3.4' and python_version < '4'",
-            "version": "==1.26.2"
-        },
-        "wagtail": {
-            "hashes": [
-                "sha256:6aec70968f4792bf5200e1ac667e9dfd00ddc39367a072bf83752dfcaf13dd51",
-                "sha256:aa9daf174ed83dc9d805fc958b7d34f6cfe840d053e929af105d9f7d154938dc"
-            ],
-            "version": "==2.3"
-        },
-        "webencodings": {
-            "hashes": [
-                "sha256:a0af1213f3c2226497a97e2b3aa01a7e4bee4f403f95be16fc9acd2947514a78",
-                "sha256:b36a1c245f2d304965eb4e0a82848379241dc04b865afcc4aab16748587e1923"
-            ],
-            "version": "==0.5.1"
-        },
-        "willow": {
-            "hashes": [
-                "sha256:76a8874304356b7d86923405f5ca1df125c3540fb55b32747e7a33ba59bc1744",
-                "sha256:818ee11803c90a0a6d49c94b0453d6266be1ef83ae00de72731c45fae4d3e78c"
-            ],
-            "version": "==1.1"
-=======
->>>>>>> d02fe34d
         },
         "zipp": {
             "hashes": [
