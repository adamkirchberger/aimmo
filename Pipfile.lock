{
    "_meta": {
        "hash": {
            "sha256": "8ff236af64e389c31568121efc36d7729d27ca7ec23e4ed6385939f4d8f65f32"
        },
        "pipfile-spec": 6,
        "requires": {
            "python_version": "2.7"
        },
        "sources": [
            {
                "name": "pypi",
                "url": "https://pypi.org/simple",
                "verify_ssl": true
            }
        ]
    },
    "default": {
        "attrs": {
            "hashes": [
                "sha256:69c0dbf2ed392de1cb5ec704444b08a5ef81680a61cb899dc08127123af36a79",
                "sha256:f0b870f674851ecbfbbbd364d6b5cbdff9dcedbc7f3f5e18a6891057f21fe399"
            ],
            "version": "==19.1.0"
        },
        "backports.ssl-match-hostname": {
            "hashes": [
                "sha256:bb82e60f9fbf4c080eabd957c39f0641f0fc247d9a16e31e26d594d8f42b9fd2"
            ],
            "markers": "python_version < '3.5'",
            "version": "==3.7.0.1"
        },
        "cachetools": {
            "hashes": [
                "sha256:219b7dc6024195b6f2bc3d3f884d1fef458745cd323b04165378622dcc823852",
                "sha256:9efcc9fab3b49ab833475702b55edd5ae07af1af7a4c627678980b45e459c460"
            ],
            "version": "==3.1.0"
        },
        "certifi": {
            "hashes": [
                "sha256:59b7658e26ca9c7339e00f8f4636cdfe59d34fa37b9b04f6f9e9926b3cece1a5",
                "sha256:b26104d6835d1f5e49452a26eb2ff87fe7090b89dfcaee5ea2212697e1e1d7ae"
            ],
            "version": "==2019.3.9"
        },
        "chardet": {
            "hashes": [
                "sha256:84ab92ed1c4d4f16916e05906b6b75a6c0fb5db821cc65e70cbd64a3e2a5eaae",
                "sha256:fc323ffcaeaed0e0a02bf4d117757b98aed530d9ed4531e3e15460124c106691"
            ],
            "version": "==3.0.4"
        },
        "click": {
            "hashes": [
                "sha256:2335065e6395b9e67ca716de5f7526736bfa6ceead690adf616d925bdc622b13",
                "sha256:5b94b49521f6456670fdb30cd82a4eca9412788a93fa6dd6df72c94d5a8ff2d7"
            ],
            "version": "==7.0"
        },
        "django": {
            "hashes": [
                "sha256:d4ef83bd326573c00972cb9429beb396d210341a636e4b816fc9b3f505c498bb",
                "sha256:ffdc7e938391ae3c2ee8ff82e0b4444e4e6bb15c99d00770285233d42aaf33d6"
            ],
            "version": "==1.10.8"
        },
        "django-autoconfig": {
            "hashes": [
                "sha256:5f28cfb7d848d9d99eadba62848732931c799cd9c98dc9792875e16ffcb1f700",
                "sha256:e19b1b9545bb723624e7aa93172f68584790c1be1f962122485c6c367c87d0fc",
                "sha256:edafe7b8bd6246ed9fcc5c00cbf4bea93ae3479d97a4561d222010f78dadc11e"
            ],
            "version": "==0.8.0"
        },
        "django-forms-bootstrap": {
            "hashes": [
                "sha256:50d69baf6c6f262f6ae3651096b52c31552cb75d37493f0c917ce2c16d13f0d9",
                "sha256:ffc6d2b9fba03e2366884e82f613daf1284702e9346746e0e9de299db8138d6f"
            ],
            "version": "==3.1.0"
        },
        "django-js-reverse": {
            "hashes": [
                "sha256:6a7cc6fc16c23cfcd5d79022a06465f2a29d0cb91e6ca56c0f0deb178c202c76",
                "sha256:d2afc68cbe432d7b99966c7a5532f415a8b639342f3786c87cb9add4dd3b30a3"
            ],
            "version": "==0.8.2"
        },
        "djangorestframework": {
            "hashes": [
                "sha256:b6714c3e4b0f8d524f193c91ecf5f5450092c2145439ac2769711f7eba89a9d9",
                "sha256:c375e4f95a3a64fccac412e36fb42ba36881e52313ec021ef410b40f67cddca4"
            ],
            "version": "==3.8.2"
        },
        "dnspython": {
            "hashes": [
                "sha256:36c5e8e38d4369a08b6780b7f27d790a292b2b08eea01607865bf0936c558e01",
                "sha256:f69c21288a962f4da86e56c4905b49d11aba7938d3d740e80d9e366ee4f1632d"
            ],
            "version": "==1.16.0"
        },
        "docker": {
            "hashes": [
<<<<<<< HEAD
                "sha256:0076504c42b6a671c8e7c252913f59852669f5f882522f4d320ec7613b853553",
                "sha256:d2c14d2cc7d54818897cc6f3cf73923c4e7dfe12f08f7bddda9dbea7fa82ea36"
            ],
            "index": "pypi",
            "version": "==3.7.1"
=======
                "sha256:2b1f48041cfdcc9f6b5da0e04e0e326ded225e736762ade2060000e708f4c9b7",
                "sha256:c456ded5420af5860441219ff8e51cdec531d65f4a9e948ccd4133e063b72f50"
            ],
            "index": "pypi",
            "version": "==3.7.2"
>>>>>>> 0e8688c9
        },
        "docker-pycreds": {
            "hashes": [
                "sha256:6ce3270bcaf404cc4c3e27e4b6c70d3521deae82fb508767870fdbf772d584d4",
                "sha256:7266112468627868005106ec19cd0d722702d2b7d5912a28e19b826c3d37af49"
            ],
            "version": "==0.4.0"
        },
        "e1839a8": {
            "editable": true,
            "path": "."
        },
        "enum34": {
            "hashes": [
                "sha256:2d81cbbe0e73112bdfe6ef8576f2238f2ba27dd0d55752a776c41d38b7da2850",
                "sha256:644837f692e5f550741432dd3f223bbb9852018674981b1664e5dc339387588a",
                "sha256:6bd0f6ad48ec2aa117d3d141940d484deccda84d4fcd884f5c3d93c23ecd8c79",
                "sha256:8ad8c4783bf61ded74527bffb48ed9b54166685e4230386a9ed9b1279e2df5b1"
            ],
            "markers": "python_version < '3.4'",
            "version": "==1.1.6"
        },
        "eventlet": {
            "hashes": [
                "sha256:c584163e006e613707e224552fafc63e4e0aa31d7de0ab18b481ac0b385254c8",
                "sha256:d9d31a3c8dbcedbcce5859a919956d934685b17323fc80e1077cb344a2ffa68d"
            ],
            "index": "pypi",
            "version": "==0.24.1"
        },
        "flask": {
            "hashes": [
                "sha256:2271c0070dbcb5275fad4a82e29f23ab92682dc45f9dfbc22c02ba9b9322ce48",
                "sha256:a080b744b7e345ccfcbc77954861cb05b3c63786e93f2b3875e0913d44b43f05"
            ],
            "version": "==1.0.2"
        },
        "flask-cors": {
            "hashes": [
                "sha256:7ad56ee3b90d4955148fc25a2ecaa1124fc84298471e266a7fea59aeac4405a5",
                "sha256:7e90bf225fdf163d11b84b59fb17594d0580a16b97ab4e1146b1fb2737c1cfec"
            ],
            "version": "==3.0.7"
        },
        "flask-socketio": {
            "hashes": [
                "sha256:8d8f9f104db5ddff1b06ba322d8e158881d590144199c993fe26cf53218c7edd",
                "sha256:f9b9c95c82b62381862fd3bc55cea7fcc08e787f6bb63fdc79a2f258df2bdc9a"
            ],
            "version": "==3.3.2"
        },
        "google-auth": {
            "hashes": [
                "sha256:0f7c6a64927d34c1a474da92cfc59e552a5d3b940d3266606c6a28b72888b9e4",
                "sha256:20705f6803fd2c4d1cc2dcb0df09d4dfcb9a7d51fd59e94a3a28231fd93119ed"
            ],
            "version": "==1.6.3"
        },
        "greenlet": {
            "hashes": [
                "sha256:000546ad01e6389e98626c1367be58efa613fa82a1be98b0c6fc24b563acc6d0",
                "sha256:0d48200bc50cbf498716712129eef819b1729339e34c3ae71656964dac907c28",
                "sha256:23d12eacffa9d0f290c0fe0c4e81ba6d5f3a5b7ac3c30a5eaf0126bf4deda5c8",
                "sha256:37c9ba82bd82eb6a23c2e5acc03055c0e45697253b2393c9a50cef76a3985304",
                "sha256:51503524dd6f152ab4ad1fbd168fc6c30b5795e8c70be4410a64940b3abb55c0",
                "sha256:8041e2de00e745c0e05a502d6e6db310db7faa7c979b3a5877123548a4c0b214",
                "sha256:81fcd96a275209ef117e9ec91f75c731fa18dcfd9ffaa1c0adbdaa3616a86043",
                "sha256:853da4f9563d982e4121fed8c92eea1a4594a2299037b3034c3c898cb8e933d6",
                "sha256:8b4572c334593d449113f9dc8d19b93b7b271bdbe90ba7509eb178923327b625",
                "sha256:9416443e219356e3c31f1f918a91badf2e37acf297e2fa13d24d1cc2380f8fbc",
                "sha256:9854f612e1b59ec66804931df5add3b2d5ef0067748ea29dc60f0efdcda9a638",
                "sha256:99a26afdb82ea83a265137a398f570402aa1f2b5dfb4ac3300c026931817b163",
                "sha256:a19bf883b3384957e4a4a13e6bd1ae3d85ae87f4beb5957e35b0be287f12f4e4",
                "sha256:a9f145660588187ff835c55a7d2ddf6abfc570c2651c276d3d4be8a2766db490",
                "sha256:ac57fcdcfb0b73bb3203b58a14501abb7e5ff9ea5e2edfa06bb03035f0cff248",
                "sha256:bcb530089ff24f6458a81ac3fa699e8c00194208a724b644ecc68422e1111939",
                "sha256:beeabe25c3b704f7d56b573f7d2ff88fc99f0138e43480cecdfcaa3b87fe4f87",
                "sha256:d634a7ea1fc3380ff96f9e44d8d22f38418c1c381d5fac680b272d7d90883720",
                "sha256:d97b0661e1aead761f0ded3b769044bb00ed5d33e1ec865e891a8b128bf7c656"
            ],
            "version": "==0.4.15"
        },
        "hypothesis": {
            "hashes": [
<<<<<<< HEAD
                "sha256:1e6aff7645d646a13fcf4e4af86e98a25b90deca62662ca2eef758c89d1b194e",
                "sha256:80aaa773709dac2767f2479982fa07e2c36312029a6a67a421724be1da4c29ab",
                "sha256:894a2c64f3ef5f13a913d9d9fd4911268f51f03263deb095c3a8adef1c5a7a9c"
            ],
            "version": "==4.14.0"
=======
                "sha256:db7d64776d7c0fd04c874c5ab7d32d1b45c7d5d434fd130ce7746ec30c64bfc2"
            ],
            "version": "==4.17.1"
>>>>>>> 0e8688c9
        },
        "idna": {
            "hashes": [
                "sha256:c357b3f628cf53ae2c4c05627ecc484553142ca23264e593d327bcde5e9c3407",
                "sha256:ea8b7f6188e6fa117537c3df7da9fc686d485087abf6ac197f9c46432f7e4a3c"
            ],
            "version": "==2.8"
        },
        "ipaddress": {
            "hashes": [
                "sha256:64b28eec5e78e7510698f6d4da08800a5c575caa4a286c93d651c5d3ff7b6794",
                "sha256:b146c751ea45cad6188dd6cf2d9b757f6f4f8d6ffb96a023e6f2e26eea02a72c"
            ],
            "markers": "python_version == '2.7'",
            "version": "==1.0.22"
        },
        "itsdangerous": {
            "hashes": [
                "sha256:321b033d07f2a4136d3ec762eac9f16a10ccd60f53c0c91af90217ace7ba1f19",
                "sha256:b12271b2047cb23eeb98c8b5622e2e5c5e9abd9784a153e9d8ef9cb4dd09d749"
            ],
            "version": "==1.1.0"
        },
        "jinja2": {
            "hashes": [
                "sha256:065c4f02ebe7f7cf559e49ee5a95fb800a9e4528727aec6f24402a5374c65013",
                "sha256:14dd6caf1527abb21f08f86c784eac40853ba93edb79552aa1e4b8aef1b61c7b"
            ],
            "version": "==2.10.1"
        },
        "kubernetes": {
            "hashes": [
                "sha256:a8b0aed55ba946faea660712595a52ae53a8854df773d96f47a63fa0c9d4e3bf",
                "sha256:f56137a298cb1453dd908b49dd4169347287c971e8cabd11b32f27570fec314c"
            ],
            "index": "pypi",
            "version": "==9.0.0"
        },
        "markupsafe": {
            "hashes": [
                "sha256:00bc623926325b26bb9605ae9eae8a215691f33cae5df11ca5424f06f2d1f473",
                "sha256:09027a7803a62ca78792ad89403b1b7a73a01c8cb65909cd876f7fcebd79b161",
                "sha256:09c4b7f37d6c648cb13f9230d847adf22f8171b1ccc4d5682398e77f40309235",
                "sha256:1027c282dad077d0bae18be6794e6b6b8c91d58ed8a8d89a89d59693b9131db5",
                "sha256:24982cc2533820871eba85ba648cd53d8623687ff11cbb805be4ff7b4c971aff",
                "sha256:29872e92839765e546828bb7754a68c418d927cd064fd4708fab9fe9c8bb116b",
                "sha256:43a55c2930bbc139570ac2452adf3d70cdbb3cfe5912c71cdce1c2c6bbd9c5d1",
                "sha256:46c99d2de99945ec5cb54f23c8cd5689f6d7177305ebff350a58ce5f8de1669e",
                "sha256:500d4957e52ddc3351cabf489e79c91c17f6e0899158447047588650b5e69183",
                "sha256:535f6fc4d397c1563d08b88e485c3496cf5784e927af890fb3c3aac7f933ec66",
                "sha256:62fe6c95e3ec8a7fad637b7f3d372c15ec1caa01ab47926cfdf7a75b40e0eac1",
                "sha256:6dd73240d2af64df90aa7c4e7481e23825ea70af4b4922f8ede5b9e35f78a3b1",
                "sha256:717ba8fe3ae9cc0006d7c451f0bb265ee07739daf76355d06366154ee68d221e",
                "sha256:79855e1c5b8da654cf486b830bd42c06e8780cea587384cf6545b7d9ac013a0b",
                "sha256:7c1699dfe0cf8ff607dbdcc1e9b9af1755371f92a68f706051cc8c37d447c905",
                "sha256:88e5fcfb52ee7b911e8bb6d6aa2fd21fbecc674eadd44118a9cc3863f938e735",
                "sha256:8defac2f2ccd6805ebf65f5eeb132adcf2ab57aa11fdf4c0dd5169a004710e7d",
                "sha256:98c7086708b163d425c67c7a91bad6e466bb99d797aa64f965e9d25c12111a5e",
                "sha256:9add70b36c5666a2ed02b43b335fe19002ee5235efd4b8a89bfcf9005bebac0d",
                "sha256:9bf40443012702a1d2070043cb6291650a0841ece432556f784f004937f0f32c",
                "sha256:ade5e387d2ad0d7ebf59146cc00c8044acbd863725f887353a10df825fc8ae21",
                "sha256:b00c1de48212e4cc9603895652c5c410df699856a2853135b3967591e4beebc2",
                "sha256:b1282f8c00509d99fef04d8ba936b156d419be841854fe901d8ae224c59f0be5",
                "sha256:b2051432115498d3562c084a49bba65d97cf251f5a331c64a12ee7e04dacc51b",
                "sha256:ba59edeaa2fc6114428f1637ffff42da1e311e29382d81b339c1817d37ec93c6",
                "sha256:c8716a48d94b06bb3b2524c2b77e055fb313aeb4ea620c8dd03a105574ba704f",
                "sha256:cd5df75523866410809ca100dc9681e301e3c27567cf498077e8551b6d20e42f",
                "sha256:e249096428b3ae81b08327a63a485ad0878de3fb939049038579ac0ef61e17e7"
            ],
            "version": "==1.1.1"
        },
        "monotonic": {
            "hashes": [
                "sha256:23953d55076df038541e648a53676fb24980f7a1be290cdda21300b3bc21dfb0",
                "sha256:552a91f381532e33cbd07c6a2655a21908088962bb8fa7239ecbcc6ad1140cc7"
            ],
            "version": "==1.5"
        },
        "oauthlib": {
            "hashes": [
                "sha256:0ce32c5d989a1827e3f1148f98b9085ed2370fc939bf524c9c851d8714797298",
                "sha256:3e1e14f6cde7e5475128d30e97edc3bfb4dc857cb884d8714ec161fdbb3b358e"
            ],
            "version": "==3.0.1"
        },
        "psutil": {
            "hashes": [
                "sha256:1c19957883e0b93d081d41687089ad630e370e26dc49fd9df6951d6c891c4736",
                "sha256:1c71b9716790e202a00ab0931a6d1e25db1aa1198bcacaea2f5329f75d257fff",
                "sha256:3b7a4daf4223dae171a67a89314ac5ca0738e94064a78d99cfd751c55d05f315",
                "sha256:3e19be3441134445347af3767fa7770137d472a484070840eee6653b94ac5576",
                "sha256:6e265c8f3da00b015d24b842bfeb111f856b13d24f2c57036582568dc650d6c3",
                "sha256:809c9cef0402e3e48b5a1dddc390a8a6ff58b15362ea5714494073fa46c3d293",
                "sha256:b4d1b735bf5b120813f4c89db8ac22d89162c558cbd7fdd298866125fe906219",
                "sha256:bbffac64cfd01c6bcf90eb1bedc6c80501c4dae8aef4ad6d6dd49f8f05f6fc5a",
                "sha256:bfcea4f189177b2d2ce4a34b03c4ac32c5b4c22e21f5b093d9d315e6e253cd81"
            ],
            "version": "==5.4.8"
        },
        "pyasn1": {
            "hashes": [
                "sha256:da2420fe13a9452d8ae97a0e478adde1dee153b11ba832a95b223a2ba01c10f7",
                "sha256:da6b43a8c9ae93bc80e2739efb38cc776ba74a886e3e9318d65fe81a8b8a2c6e"
            ],
            "version": "==0.4.5"
        },
        "pyasn1-modules": {
            "hashes": [
                "sha256:79580acf813e3b7d6e69783884e6e83ac94bf4617b36a135b85c599d8a818a7b",
                "sha256:a52090e8c5841ebbf08ae455146792d9ef3e8445b21055d3a3b7ed9c712b7c7c"
            ],
            "version": "==0.2.4"
        },
        "python-dateutil": {
            "hashes": [
                "sha256:7e6584c74aeed623791615e26efd690f29817a27c73085b78e4bad02493df2fb",
                "sha256:c89805f6f4d64db21ed966fda138f8a5ed7a4fdbc1a8ee329ce1b74e3c74da9e"
            ],
            "version": "==2.8.0"
        },
        "python-engineio": {
            "hashes": [
<<<<<<< HEAD
                "sha256:5bd0a3671365f933b1413aa2ea58bf3ac5acf849c949dfd5192322c7a974a42e",
                "sha256:b2756ce53076163eb24f59c1d1a903ac72f071ad4fb7b3ef6dab1b1b9ae9a44f"
            ],
            "version": "==3.5.0"
=======
                "sha256:a89d2cff7f9b447d37c450c2666101d97043b4b22524bf4efaafcb9784c9f7f4",
                "sha256:fd14357f0b854de729cc2dba960ceba1d20da973c91f289110807f0bb2f69935"
            ],
            "version": "==3.5.1"
>>>>>>> 0e8688c9
        },
        "python-socketio": {
            "hashes": [
                "sha256:aa702157694d55a743fb6f1cc0bd1af58fbfda8a7d71d747d4b12d6dac29cab3",
                "sha256:cd225eb0bb3b348665727cfaafad1e455ee13b8fd9ea9ff2691082b88b9a9444"
            ],
            "version": "==3.1.2"
        },
        "pyyaml": {
            "hashes": [
                "sha256:1adecc22f88d38052fb787d959f003811ca858b799590a5eaa70e63dca50308c",
                "sha256:436bc774ecf7c103814098159fbb84c2715d25980175292c648f2da143909f95",
                "sha256:460a5a4248763f6f37ea225d19d5c205677d8d525f6a83357ca622ed541830c2",
                "sha256:5a22a9c84653debfbf198d02fe592c176ea548cccce47553f35f466e15cf2fd4",
                "sha256:7a5d3f26b89d688db27822343dfa25c599627bc92093e788956372285c6298ad",
                "sha256:9372b04a02080752d9e6f990179a4ab840227c6e2ce15b95e1278456664cf2ba",
                "sha256:a5dcbebee834eaddf3fa7366316b880ff4062e4bcc9787b78c7fbb4a26ff2dd1",
                "sha256:aee5bab92a176e7cd034e57f46e9df9a9862a71f8f37cad167c6fc74c65f5b4e",
                "sha256:c51f642898c0bacd335fc119da60baae0824f2cde95b0330b56c0553439f0673",
                "sha256:c68ea4d3ba1705da1e0d85da6684ac657912679a649e8868bd850d2c299cce13",
                "sha256:e23d0cc5299223dcc37885dae624f382297717e459ea24053709675a976a3e19"
            ],
            "version": "==5.1"
        },
        "requests": {
            "hashes": [
                "sha256:502a824f31acdacb3a35b6690b5fbf0bc41d63a24a45c4004352b0242707598e",
                "sha256:7bf2a778576d825600030a110f3c0e3e8edc51dfaafe1c146e39a2027784957b"
            ],
            "version": "==2.21.0"
        },
        "requests-oauthlib": {
            "hashes": [
                "sha256:bd6533330e8748e94bf0b214775fed487d309b8b8fe823dc45641ebcd9a32f57",
                "sha256:d3ed0c8f2e3bbc6b344fa63d6f933745ab394469da38db16bdddb461c7e25140"
            ],
            "version": "==1.2.0"
        },
        "restrictedpython": {
            "hashes": [
                "sha256:4a59877e3cde0a31f6eb99f73a5be3a629d6b3d43f4d7d71a49fef188745b455",
                "sha256:6b4b667d15d9258a38c02f27d68915655397364342d7a1905a4ac4471cd6eec4"
            ],
            "version": "==4.0b7"
        },
        "rsa": {
            "hashes": [
                "sha256:14ba45700ff1ec9eeb206a2ce76b32814958a98e372006c8fb76ba820211be66",
                "sha256:1a836406405730121ae9823e19c6e806c62bbad73f890574fff50efa4122c487"
            ],
            "version": "==4.0"
        },
        "six": {
            "hashes": [
                "sha256:3350809f0555b11f552448330d0b52d5f24c91a322ea4a15ef22629740f3761c",
                "sha256:d16a0141ec1a18405cd4ce8b4613101da75da0e9a7aec5bdd4fa804d0e0eba73"
            ],
            "version": "==1.12.0"
        },
        "urllib3": {
            "hashes": [
                "sha256:61bf29cada3fc2fbefad4fdf059ea4bd1b4a86d2b6d15e1c7c0b582b9752fe39",
                "sha256:de9529817c93f27c8ccbfead6985011db27bd0ddfcdb2d86f3f663385c6a9c22"
            ],
            "version": "==1.24.1"
        },
        "websocket-client": {
            "hashes": [
                "sha256:1151d5fb3a62dc129164292e1227655e4bbc5dd5340a5165dfae61128ec50aa9",
                "sha256:1fd5520878b68b84b5748bb30e592b10d0a91529d5383f74f4964e72b297fd3a"
            ],
            "version": "==0.56.0"
        },
        "werkzeug": {
            "hashes": [
<<<<<<< HEAD
                "sha256:96da23fa8ccecbc3ae832a83df5c722c11547d021637faacb0bec4dd2f4666c8",
                "sha256:ca5c2dcd367d6c0df87185b9082929d255358f5391923269335782b213d52655"
            ],
            "version": "==0.15.1"
=======
                "sha256:0a73e8bb2ff2feecfc5d56e6f458f5b99290ef34f565ffb2665801ff7de6af7a",
                "sha256:7fad9770a8778f9576693f0cc29c7dcc36964df916b83734f4431c0e612a7fbc"
            ],
            "version": "==0.15.2"
>>>>>>> 0e8688c9
        }
    },
    "develop": {
        "astroid": {
            "hashes": [
                "sha256:87de48a92e29cedf7210ffa853d11441e7ad94cb47bacd91b023499b51cbc756",
                "sha256:d25869fc7f44f1d9fb7d24fd7ea0639656f5355fc3089cd1f3d18c6ec6b124c7"
            ],
            "version": "==1.6.6"
        },
        "backports.functools-lru-cache": {
            "hashes": [
                "sha256:9d98697f088eb1b0fa451391f91afb5e3ebde16bbdb272819fd091151fda4f1a",
                "sha256:f0b0e4eba956de51238e17573b7087e852dfe9854afd2e9c873f73fc0ca0a6dd"
            ],
            "markers": "python_version < '3.2'",
            "version": "==1.5"
        },
        "configparser": {
            "hashes": [
                "sha256:8be81d89d6e7b4c0d4e44bcc525845f6da25821de80cb5e06e7e0238a2899e32",
                "sha256:da60d0014fd8c55eb48c1c5354352e363e2d30bbf7057e5e171a468390184c75"
            ],
            "markers": "python_version == '2.7'",
            "version": "==3.7.4"
        },
        "enum34": {
            "hashes": [
                "sha256:2d81cbbe0e73112bdfe6ef8576f2238f2ba27dd0d55752a776c41d38b7da2850",
                "sha256:644837f692e5f550741432dd3f223bbb9852018674981b1664e5dc339387588a",
                "sha256:6bd0f6ad48ec2aa117d3d141940d484deccda84d4fcd884f5c3d93c23ecd8c79",
                "sha256:8ad8c4783bf61ded74527bffb48ed9b54166685e4230386a9ed9b1279e2df5b1"
            ],
            "markers": "python_version < '3.4'",
            "version": "==1.1.6"
        },
        "futures": {
            "hashes": [
                "sha256:9ec02aa7d674acb8618afb127e27fde7fc68994c0437ad759fa094a574adb265",
                "sha256:ec0a6cb848cc212002b9828c3e34c675e0c9ff6741dc445cab6fdd4e1085d1f1"
            ],
            "markers": "python_version < '3.2'",
            "version": "==3.2.0"
        },
        "isort": {
            "hashes": [
<<<<<<< HEAD
                "sha256:08f8e3f0f0b7249e9fad7e5c41e2113aba44969798a26452ee790c06f155d4ec",
                "sha256:4e9e9c4bd1acd66cf6c36973f29b031ec752cbfd991c69695e4e259f9a756927"
            ],
            "version": "==4.3.16"
=======
                "sha256:01cb7e1ca5e6c5b3f235f0385057f70558b70d2f00320208825fa62887292f43",
                "sha256:268067462aed7eb2a1e237fcb287852f22077de3fb07964e87e00f829eea2d1a"
            ],
            "version": "==4.3.17"
>>>>>>> 0e8688c9
        },
        "lazy-object-proxy": {
            "hashes": [
                "sha256:0ce34342b419bd8f018e6666bfef729aec3edf62345a53b537a4dcc115746a33",
                "sha256:1b668120716eb7ee21d8a38815e5eb3bb8211117d9a90b0f8e21722c0758cc39",
                "sha256:209615b0fe4624d79e50220ce3310ca1a9445fd8e6d3572a896e7f9146bbf019",
                "sha256:27bf62cb2b1a2068d443ff7097ee33393f8483b570b475db8ebf7e1cba64f088",
                "sha256:27ea6fd1c02dcc78172a82fc37fcc0992a94e4cecf53cb6d73f11749825bd98b",
                "sha256:2c1b21b44ac9beb0fc848d3993924147ba45c4ebc24be19825e57aabbe74a99e",
                "sha256:2df72ab12046a3496a92476020a1a0abf78b2a7db9ff4dc2036b8dd980203ae6",
                "sha256:320ffd3de9699d3892048baee45ebfbbf9388a7d65d832d7e580243ade426d2b",
                "sha256:50e3b9a464d5d08cc5227413db0d1c4707b6172e4d4d915c1c70e4de0bbff1f5",
                "sha256:5276db7ff62bb7b52f77f1f51ed58850e315154249aceb42e7f4c611f0f847ff",
                "sha256:61a6cf00dcb1a7f0c773ed4acc509cb636af2d6337a08f362413c76b2b47a8dd",
                "sha256:6ae6c4cb59f199d8827c5a07546b2ab7e85d262acaccaacd49b62f53f7c456f7",
                "sha256:7661d401d60d8bf15bb5da39e4dd72f5d764c5aff5a86ef52a042506e3e970ff",
                "sha256:7bd527f36a605c914efca5d3d014170b2cb184723e423d26b1fb2fd9108e264d",
                "sha256:7cb54db3535c8686ea12e9535eb087d32421184eacc6939ef15ef50f83a5e7e2",
                "sha256:7f3a2d740291f7f2c111d86a1c4851b70fb000a6c8883a59660d95ad57b9df35",
                "sha256:81304b7d8e9c824d058087dcb89144842c8e0dea6d281c031f59f0acf66963d4",
                "sha256:933947e8b4fbe617a51528b09851685138b49d511af0b6c0da2539115d6d4514",
                "sha256:94223d7f060301b3a8c09c9b3bc3294b56b2188e7d8179c762a1cda72c979252",
                "sha256:ab3ca49afcb47058393b0122428358d2fbe0408cf99f1b58b295cfeb4ed39109",
                "sha256:bd6292f565ca46dee4e737ebcc20742e3b5be2b01556dafe169f6c65d088875f",
                "sha256:cb924aa3e4a3fb644d0c463cad5bc2572649a6a3f68a7f8e4fbe44aaa6d77e4c",
                "sha256:d0fc7a286feac9077ec52a927fc9fe8fe2fabab95426722be4c953c9a8bede92",
                "sha256:ddc34786490a6e4ec0a855d401034cbd1242ef186c20d79d2166d6a4bd449577",
                "sha256:e34b155e36fa9da7e1b7c738ed7767fc9491a62ec6af70fe9da4a057759edc2d",
                "sha256:e5b9e8f6bda48460b7b143c3821b21b452cb3a835e6bbd5dd33aa0c8d3f5137d",
                "sha256:e81ebf6c5ee9684be8f2c87563880f93eedd56dd2b6146d8a725b50b7e5adb0f",
                "sha256:eb91be369f945f10d3a49f5f9be8b3d0b93a4c2be8f8a5b83b0571b8123e0a7a",
                "sha256:f460d1ceb0e4a5dcb2a652db0904224f367c9b3c1470d5a7683c0480e582468b"
            ],
            "version": "==1.3.1"
        },
        "mccabe": {
            "hashes": [
                "sha256:ab8a6258860da4b6677da4bd2fe5dc2c659cff31b3ee4f7f5d64e79735b80d42",
                "sha256:dd8d182285a0fe56bace7f45b5e7d1a6ebcbf524e8f3bd87eb0f125271b8831f"
            ],
            "version": "==0.6.1"
        },
        "pylint": {
            "hashes": [
                "sha256:02c2b6d268695a8b64ad61847f92e611e6afcff33fd26c3a2125370c4662905d",
                "sha256:ee1e85575587c5b58ddafa25e1c1b01691ef172e139fc25585e5d3f02451da93"
            ],
            "index": "pypi",
            "version": "==1.9.4"
        },
        "singledispatch": {
            "hashes": [
                "sha256:5b06af87df13818d14f08a028e42f566640aef80805c3b50c5056b086e3c2b9c",
                "sha256:833b46966687b3de7f438c761ac475213e53b306740f1abfaa86e1d1aae56aa8"
            ],
            "markers": "python_version < '3.4'",
            "version": "==3.4.0.3"
        },
        "six": {
            "hashes": [
                "sha256:3350809f0555b11f552448330d0b52d5f24c91a322ea4a15ef22629740f3761c",
                "sha256:d16a0141ec1a18405cd4ce8b4613101da75da0e9a7aec5bdd4fa804d0e0eba73"
            ],
            "version": "==1.12.0"
        },
        "wrapt": {
            "hashes": [
                "sha256:4aea003270831cceb8a90ff27c4031da6ead7ec1886023b80ce0dfe0adf61533"
            ],
            "version": "==1.11.1"
        }
    }
}<|MERGE_RESOLUTION|>--- conflicted
+++ resolved
@@ -103,19 +103,11 @@
         },
         "docker": {
             "hashes": [
-<<<<<<< HEAD
-                "sha256:0076504c42b6a671c8e7c252913f59852669f5f882522f4d320ec7613b853553",
-                "sha256:d2c14d2cc7d54818897cc6f3cf73923c4e7dfe12f08f7bddda9dbea7fa82ea36"
-            ],
-            "index": "pypi",
-            "version": "==3.7.1"
-=======
                 "sha256:2b1f48041cfdcc9f6b5da0e04e0e326ded225e736762ade2060000e708f4c9b7",
                 "sha256:c456ded5420af5860441219ff8e51cdec531d65f4a9e948ccd4133e063b72f50"
             ],
             "index": "pypi",
             "version": "==3.7.2"
->>>>>>> 0e8688c9
         },
         "docker-pycreds": {
             "hashes": [
@@ -200,17 +192,9 @@
         },
         "hypothesis": {
             "hashes": [
-<<<<<<< HEAD
-                "sha256:1e6aff7645d646a13fcf4e4af86e98a25b90deca62662ca2eef758c89d1b194e",
-                "sha256:80aaa773709dac2767f2479982fa07e2c36312029a6a67a421724be1da4c29ab",
-                "sha256:894a2c64f3ef5f13a913d9d9fd4911268f51f03263deb095c3a8adef1c5a7a9c"
-            ],
-            "version": "==4.14.0"
-=======
                 "sha256:db7d64776d7c0fd04c874c5ab7d32d1b45c7d5d434fd130ce7746ec30c64bfc2"
             ],
             "version": "==4.17.1"
->>>>>>> 0e8688c9
         },
         "idna": {
             "hashes": [
@@ -333,17 +317,10 @@
         },
         "python-engineio": {
             "hashes": [
-<<<<<<< HEAD
-                "sha256:5bd0a3671365f933b1413aa2ea58bf3ac5acf849c949dfd5192322c7a974a42e",
-                "sha256:b2756ce53076163eb24f59c1d1a903ac72f071ad4fb7b3ef6dab1b1b9ae9a44f"
-            ],
-            "version": "==3.5.0"
-=======
                 "sha256:a89d2cff7f9b447d37c450c2666101d97043b4b22524bf4efaafcb9784c9f7f4",
                 "sha256:fd14357f0b854de729cc2dba960ceba1d20da973c91f289110807f0bb2f69935"
             ],
             "version": "==3.5.1"
->>>>>>> 0e8688c9
         },
         "python-socketio": {
             "hashes": [
@@ -419,17 +396,10 @@
         },
         "werkzeug": {
             "hashes": [
-<<<<<<< HEAD
-                "sha256:96da23fa8ccecbc3ae832a83df5c722c11547d021637faacb0bec4dd2f4666c8",
-                "sha256:ca5c2dcd367d6c0df87185b9082929d255358f5391923269335782b213d52655"
-            ],
-            "version": "==0.15.1"
-=======
                 "sha256:0a73e8bb2ff2feecfc5d56e6f458f5b99290ef34f565ffb2665801ff7de6af7a",
                 "sha256:7fad9770a8778f9576693f0cc29c7dcc36964df916b83734f4431c0e612a7fbc"
             ],
             "version": "==0.15.2"
->>>>>>> 0e8688c9
         }
     },
     "develop": {
@@ -476,17 +446,10 @@
         },
         "isort": {
             "hashes": [
-<<<<<<< HEAD
-                "sha256:08f8e3f0f0b7249e9fad7e5c41e2113aba44969798a26452ee790c06f155d4ec",
-                "sha256:4e9e9c4bd1acd66cf6c36973f29b031ec752cbfd991c69695e4e259f9a756927"
-            ],
-            "version": "==4.3.16"
-=======
                 "sha256:01cb7e1ca5e6c5b3f235f0385057f70558b70d2f00320208825fa62887292f43",
                 "sha256:268067462aed7eb2a1e237fcb287852f22077de3fb07964e87e00f829eea2d1a"
             ],
             "version": "==4.3.17"
->>>>>>> 0e8688c9
         },
         "lazy-object-proxy": {
             "hashes": [
