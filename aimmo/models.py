from os import urandom

from base64 import urlsafe_b64encode
from common.models import Class
from django.contrib.auth.models import User
from django.db import models
from wagtail.snippets.models import register_snippet

from aimmo import app_settings

DEFAULT_WORKSHEET_ID = 1

GAME_GENERATORS = [("Main", "Open World")] + [  # Default
    ("Level%s" % i, "Level %s" % i) for i in range(1, app_settings.MAX_LEVEL + 1)
]


def generate_auth_token():
    return urlsafe_b64encode(urandom(16))


class WorksheetManager(models.Manager):
    def sorted(self):
        return self.get_queryset().order_by("sort_order")


@register_snippet
class Worksheet(models.Model):
    ERA_CHOICES = [
        (1, "future"),
        (2, "ancient"),
        (3, "modern day"),
        (4, "prehistoric"),
        (5, "broken future"),
    ]

    name = models.CharField(max_length=100)
    description = models.TextField(blank=True)
    short_description = models.TextField(blank=True)
    image_path = models.CharField(max_length=255, blank=True)
    active_image_path = models.CharField(max_length=255, blank=True)
    era = models.PositiveSmallIntegerField(
        choices=ERA_CHOICES, default=ERA_CHOICES[0][0]
    )
    thumbnail_text = models.CharField(max_length=100, blank=True)
    thumbnail_image_path = models.CharField(max_length=255, blank=True)
    teacher_pdf_name = models.CharField(max_length=255, blank=True)
    student_pdf_name = models.CharField(max_length=255, blank=True)
    sort_order = models.IntegerField(default=0)

    objects = WorksheetManager()

    starter_code = models.TextField()

    def __str__(self):
        return f"{self.id}: {self.name}"


class Game(models.Model):
    RUNNING = "r"
    STOPPED = "s"
    PAUSED = "p"
    STATUS_CHOICES = ((RUNNING, "running"), (STOPPED, "stopped"), (PAUSED, "paused"))

    name = models.CharField(max_length=100, blank=True, null=True)
    auth_token = models.CharField(max_length=24, blank=True)
    owner = models.ForeignKey(
        User,
        blank=True,
        null=True,
        related_name="owned_games",
        on_delete=models.SET_NULL,
    )
    game_class = models.ForeignKey(
        Class,
        verbose_name="Class",
        on_delete=models.CASCADE,
        blank=True,
        null=True,
        related_name="games_for_class",
    )
    public = models.BooleanField(default=False)
    can_play = models.ManyToManyField(
        User,
        related_name="playable_games",
        help_text="List of auth_user IDs of users who are allowed to play and have access to the game.",
    )
    completed = models.BooleanField(default=False)
    main_user = models.ForeignKey(
        User,
        blank=True,
        null=True,
        related_name="games_for_user",
        on_delete=models.SET_NULL,
    )
    static_data = models.TextField(blank=True, null=True)

    # Game config
    generator = models.CharField(
        max_length=20, choices=GAME_GENERATORS, default=GAME_GENERATORS[0][0]
    )
    target_num_cells_per_avatar = models.FloatField(default=16)
    target_num_score_locations_per_avatar = models.FloatField(default=0.5)
    score_despawn_chance = models.FloatField(default=0.05)
    target_num_pickups_per_avatar = models.FloatField(default=1.2)
    pickup_spawn_chance = models.FloatField(default=0.1)
    obstacle_ratio = models.FloatField(default=0.1)
    start_height = models.IntegerField(default=31)
    start_width = models.IntegerField(default=31)
    status = models.CharField(max_length=1, choices=STATUS_CHOICES, default=RUNNING)
    worksheet = models.ForeignKey(Worksheet, on_delete=models.PROTECT)

    class Meta:
        unique_together = ("game_class", "worksheet")

    @property
    def is_active(self):
        return not self.completed

    def __str__(self):
        return self.name

    def can_user_play(self, user: User) -> bool:
        """Checks whether the given user has permission to play the game.

        A user can play the game if they are part of the game's class or
        the teacher of that class.

        Args:
            user: A standard django User object

        Returns:
            bool: True if user can play the game, False otherwise
        """
        try:
            return (
                self.game_class.students.filter(new_user=user).exists()
                or user == self.game_class.teacher.new_user
            )
        except AttributeError:
            return False

    def settings_as_dict(self):
        return {
            "GENERATOR": self.generator,
            "OBSTACLE_RATIO": self.obstacle_ratio,
            "PICKUP_SPAWN_CHANCE": self.pickup_spawn_chance,
            "SCORE_DESPAWN_CHANCE": self.score_despawn_chance,
            "START_HEIGHT": self.start_height,
            "START_WIDTH": self.start_width,
            "TARGET_NUM_CELLS_PER_AVATAR": self.target_num_cells_per_avatar,
            "TARGET_NUM_PICKUPS_PER_AVATAR": self.target_num_pickups_per_avatar,
            "TARGET_NUM_SCORE_LOCATIONS_PER_AVATAR": self.target_num_score_locations_per_avatar,
        }

    def save(self, *args, **kwargs):
        super(Game, self).full_clean()
        super(Game, self).save(*args, **kwargs)


class Avatar(models.Model):
    owner = models.ForeignKey(User, on_delete=models.CASCADE)
    game = models.ForeignKey(Game, on_delete=models.CASCADE)
    code = models.TextField()
    auth_token = models.CharField(max_length=24, default=generate_auth_token)

    class Meta:
<<<<<<< HEAD
        unique_together = ("owner", "game")

# Removed in Django 2 upgrade
# class LevelAttempt(models.Model):
#     level_number = models.IntegerField()
#     user = models.ForeignKey(User)
#     game = models.OneToOneField(Game)

#     class Meta:
#         unique_together = ("level_number", "user")
=======
        unique_together = ("owner", "game")
>>>>>>> d02fe34d
<|MERGE_RESOLUTION|>--- conflicted
+++ resolved
@@ -165,17 +165,4 @@
     auth_token = models.CharField(max_length=24, default=generate_auth_token)
 
     class Meta:
-<<<<<<< HEAD
-        unique_together = ("owner", "game")
-
-# Removed in Django 2 upgrade
-# class LevelAttempt(models.Model):
-#     level_number = models.IntegerField()
-#     user = models.ForeignKey(User)
-#     game = models.OneToOneField(Game)
-
-#     class Meta:
-#         unique_together = ("level_number", "user")
-=======
-        unique_together = ("owner", "game")
->>>>>>> d02fe34d
+        unique_together = ("owner", "game")