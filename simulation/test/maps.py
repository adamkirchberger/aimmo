<<<<<<< HEAD
from simulation import world_map


class InfiniteMap(world_map.WorldMap):
    def __init__(self):
        pass
=======
from simulation.world_map import EMPTY, SCORE

>>>>>>> d13957cd

    def can_move_to(self, target_location):
        return True

    def get_square(self, location):
        return EMPTY


class EmptyMap(world_map.WorldMap):
    def __init__(self):
        pass
    
    def can_move_to(self, target_location):
        return False

    def get_square(self, location):
        raise ValueError('EmptyMap has no valid locations')


class ScoreOnOddColumnsMap(InfiniteMap):
    def get_square(self, location):
        if location.col % 2 == 0:
            return EMPTY
        else:
            return SCORE<|MERGE_RESOLUTION|>--- conflicted
+++ resolved
@@ -1,21 +1,15 @@
-<<<<<<< HEAD
 from simulation import world_map
 
 
 class InfiniteMap(world_map.WorldMap):
     def __init__(self):
         pass
-=======
-from simulation.world_map import EMPTY, SCORE
-
->>>>>>> d13957cd
 
     def can_move_to(self, target_location):
         return True
 
     def get_square(self, location):
         return EMPTY
-
 
 class EmptyMap(world_map.WorldMap):
     def __init__(self):
