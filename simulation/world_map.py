import numpy as np
from simulation.direction import Direction


class WorldMap(object):
<<<<<<< HEAD
    def __init__(self, grid=np.empty((0, 0), dtype=object)):
        self.grid = grid
=======
    def __init__(self, level):
        self.level = level
>>>>>>> 4973581b

    def can_move_to(self, target_location):
        num_rows, num_cols = self.grid.shape
        return (0 <= target_location.row < num_rows) and (0 <= target_location.col < num_cols)

    def get_world_view_centred_at(self, view_location, distance_to_edge):
        '''
                       world map = self.grid
        +-----------------------------------------------+
        |                                               |
        |                                               |
        |                                               |
        |                + map_corner                   |
        |                |                              |
        |                v                              |
        |                     view map                  |   |
        |                +---------------+              |   | increasing
        |                |               |              |   |   rows
        |                |               |              |   |
        |                |       X       |              |   v
        |                |               |              |
        |                |               |              |
        |                +---------------+              |
        |                                               |
        |                                               |
        |                                               |
        |                                               |
        |                                               |
        +-----------------------------------------------+

                     -------------------->
                      increasing columns

        '''
        num_grid_rows, num_grid_cols = self.grid.shape
        num_view_rows, num_view_cols = 2 * distance_to_edge + 1, 2 * distance_to_edge + 1

        view_map_corner = view_location - Direction(distance_to_edge, distance_to_edge)

        # Non-cropped indices
        row_start = view_map_corner.row
        row_exclusive_end = row_start + num_view_rows

        col_start = view_map_corner.col
        col_exclusive_end = col_start + num_view_cols

        # Cropped indices
        cropped_row_start = max(0, row_start)
        cropped_row_exclusive_end = min(num_grid_rows, row_start + num_view_rows)

        cropped_col_start = max(0, col_start)
        cropped_col_exclusive_end = min(num_grid_cols, col_start + num_view_cols)

        assert 0 <= cropped_row_start < cropped_row_exclusive_end <= num_grid_rows
        assert 0 <= cropped_col_start < cropped_col_exclusive_end <= num_grid_cols

        # Extract cropped region
        cropped_view_map = self.grid[cropped_row_start:cropped_row_exclusive_end, cropped_col_start:cropped_col_exclusive_end]

        # Pad map
        num_pad_rows_before = cropped_row_start - row_start
        num_pad_rows_after = row_exclusive_end - cropped_row_exclusive_end

        num_pad_cols_before = cropped_col_start - col_start
        num_pad_cols_after = col_exclusive_end - cropped_col_exclusive_end

        padded_view_map = np.pad(cropped_view_map,
                                 ((num_pad_rows_before, num_pad_rows_after), (num_pad_cols_before, num_pad_cols_after)),
                                 mode='constant', constant_values=-1
                                 )

        return padded_view_map<|MERGE_RESOLUTION|>--- conflicted
+++ resolved
@@ -3,13 +3,8 @@
 
 
 class WorldMap(object):
-<<<<<<< HEAD
-    def __init__(self, grid=np.empty((0, 0), dtype=object)):
-        self.grid = grid
-=======
     def __init__(self, level):
-        self.level = level
->>>>>>> 4973581b
+        self.grid = level
 
     def can_move_to(self, target_location):
         num_rows, num_cols = self.grid.shape
