--- conflicted
+++ resolved
@@ -1,17 +1,12 @@
-<<<<<<< HEAD
-class Avatar(object):
-    def __init__(self, initial_location, player):
-=======
 from simulation.action import MoveAction
 from simulation import direction
 
 
 class AvatarRunner(object):
-    def __init__(self, initial_location, initial_code, id):
->>>>>>> 4973581b
+    def __init__(self, initial_location, initial_code, player_id):
         self.location = initial_location
         self.events = []
-        self.id = id
+        self.player_id = player_id
         self.set_code(initial_code)
 
     def handle_turn(self, state):
