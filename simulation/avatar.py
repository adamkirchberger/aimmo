from simulation.action import MoveAction
from simulation import direction


class AvatarRunner(object):
<<<<<<< HEAD
    def __init__(self, initial_location, initial_code, player_id):
=======
    def __init__(self, initial_location, initial_code, id, avatar_appearance):
>>>>>>> 527166c2
        self.location = initial_location
        self.events = []
        self.player_id = player_id
        self.set_code(initial_code)
        self.avatar_appearance = avatar_appearance

    def handle_turn(self, state):
        next_action = self.avatar.handle_turn(state, self.events)

        # Reset event log
        self.events = []

        return next_action

    def add_event(self, event):
        self.events.append(event)

    def set_code(self, code):
        self.code = code
        exec(code)
        self.avatar = Avatar()

class AvatarAppearance:
    def __init__(self, body_stroke, body_fill, eye_stroke, eye_fill):
        self.body_stroke = body_stroke
        self.body_fill = body_fill
        self.eye_stroke = eye_stroke
        self.eye_fill = eye_fill
<|MERGE_RESOLUTION|>--- conflicted
+++ resolved
@@ -3,11 +3,7 @@
 
 
 class AvatarRunner(object):
-<<<<<<< HEAD
-    def __init__(self, initial_location, initial_code, player_id):
-=======
-    def __init__(self, initial_location, initial_code, id, avatar_appearance):
->>>>>>> 527166c2
+    def __init__(self, initial_location, initial_code, player_id, avatar_appearance):
         self.location = initial_location
         self.events = []
         self.player_id = player_id
@@ -30,6 +26,7 @@
         exec(code)
         self.avatar = Avatar()
 
+
 class AvatarAppearance:
     def __init__(self, body_stroke, body_fill, eye_stroke, eye_fill):
         self.body_stroke = body_stroke
