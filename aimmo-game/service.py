#!/usr/bin/env python
import logging
import os
import sys

# If we monkey patch during testing then Django fails to create a DB enironment
import eventlet
eventlet.monkey_patch()

import flask
from flask_socketio import SocketIO, emit

from six.moves import range

from simulation.turn_manager import state_provider
from simulation import map_generator
from simulation.avatar.avatar_manager import AvatarManager
from simulation.location import Location
from simulation.game_state import GameState
from simulation.turn_manager import ConcurrentTurnManager
from simulation.turn_manager import SequentialTurnManager
from simulation.worker_manager import WORKER_MANAGERS

app = flask.Flask(__name__)
socketio = SocketIO()

worker_manager = None


def to_cell_type(cell):
    if not cell.habitable:
        return 1
    if cell.generates_score:
        return 2
    return 0


def player_dict(avatar):
    # TODO: implement better colour functionality: will eventually fall off end of numbers
    colour = "#%06x" % (avatar.player_id * 4999)
    return {
        'id': avatar.player_id,
        'x': avatar.location.x,
        'y': avatar.location.y,
        'health': avatar.health,
        'score': avatar.score,
        'rotation': 0,
        "colours": {
            "bodyStroke": "#0ff",
            "bodyFill": colour,
            "eyeStroke": "#aff",
            "eyeFill": "#eff",
        }
    }


def get_world_state():
<<<<<<< HEAD
    try:
        world = world_state_provider.lock_and_get_world()
        num_cols = world.world_map.num_cols
        num_rows = world.world_map.num_rows
        grid = [[to_cell_type(world.world_map.get_cell(Location(x, y)))
                 for y in xrange(num_rows)]
                for x in xrange(num_cols)]
        player_data = {p.player_id: player_dict(p) for p in world.avatar_manager.avatars}
        pickups = []
        for cell in world.world_map.pickup_cells():
            pickup = cell.pickup.serialise()
            pickup['location'] = (cell.location.x, cell.location.y)
            pickups.append(pickup)
        return {
                'players': player_data,
                'score_locations': [(cell.location.x, cell.location.y)
                                    for cell in world.world_map.score_cells()],
                'pickups': pickups,
                # TODO: experiment with only sending deltas (not if not required)
                'map_changed': True,
                'width': num_cols,
                'height': num_rows,
                'layout': grid,
            }
    finally:
        world_state_provider.release_lock()
=======
    with state_provider as game_state:
        world = game_state.world_map
        num_cols = world.num_cols
        num_rows = world.num_rows
        grid = [[to_cell_type(world.get_cell(Location(x, y)))
                 for y in range(num_rows)]
                for x in range(num_cols)]
        player_data = {p.player_id: player_dict(p) for p in game_state.avatar_manager.avatars}
        return {
            'players': player_data,
            'score_locations': [(cell.location.x, cell.location.y) for cell in world.score_cells()],
            'pickup_locations': [(cell.location.x, cell.location.y) for cell in world.pickup_cells()],
            'map_changed': True,  # TODO: experiment with only sending deltas (not if not required)
            'width': num_cols,
            'height': num_rows,
            'layout': grid,
        }
>>>>>>> e17bcb31


@socketio.on('connect')
def world_update_on_connect():
    emit(
        'world-update',
        get_world_state(),
    )


def send_world_update():
    socketio.emit(
        'world-update',
        get_world_state(),
        broadcast=True,
    )


@app.route('/')
def healthcheck():
    return 'HEALTHY'


@app.route('/player/<player_id>')
def player_data(player_id):
    player_id = int(player_id)
    return flask.jsonify({
        'code': worker_manager.get_code(player_id),
        'options': {},       # Game options
        'state': None,
    })


def run_game():
    global worker_manager

    print("Running game...")
    my_map = map_generator.generate_map(10, 10, 0.1)
    player_manager = AvatarManager()
    game_state = GameState(my_map, player_manager)
    turn_manager = ConcurrentTurnManager(game_state=game_state, end_turn_callback=send_world_update)
    WorkerManagerClass = WORKER_MANAGERS[os.environ.get('WORKER_MANAGER', 'local')]
    worker_manager = WorkerManagerClass(
        game_state=game_state,
        users_url=os.environ.get('GAME_API_URL', 'http://localhost:8000/players/api/games/')
    )
    worker_manager.start()
    turn_manager.start()


if __name__ == '__main__':
    logging.basicConfig(level=logging.DEBUG)

    socketio.init_app(app, resource=os.environ.get('SOCKETIO_RESOURCE', 'socket.io'))
    run_game()
    socketio.run(
        app,
        debug=False,
        host=sys.argv[1],
        port=int(sys.argv[2]),
        use_reloader=False,
    )<|MERGE_RESOLUTION|>--- conflicted
+++ resolved
@@ -55,34 +55,6 @@
 
 
 def get_world_state():
-<<<<<<< HEAD
-    try:
-        world = world_state_provider.lock_and_get_world()
-        num_cols = world.world_map.num_cols
-        num_rows = world.world_map.num_rows
-        grid = [[to_cell_type(world.world_map.get_cell(Location(x, y)))
-                 for y in xrange(num_rows)]
-                for x in xrange(num_cols)]
-        player_data = {p.player_id: player_dict(p) for p in world.avatar_manager.avatars}
-        pickups = []
-        for cell in world.world_map.pickup_cells():
-            pickup = cell.pickup.serialise()
-            pickup['location'] = (cell.location.x, cell.location.y)
-            pickups.append(pickup)
-        return {
-                'players': player_data,
-                'score_locations': [(cell.location.x, cell.location.y)
-                                    for cell in world.world_map.score_cells()],
-                'pickups': pickups,
-                # TODO: experiment with only sending deltas (not if not required)
-                'map_changed': True,
-                'width': num_cols,
-                'height': num_rows,
-                'layout': grid,
-            }
-    finally:
-        world_state_provider.release_lock()
-=======
     with state_provider as game_state:
         world = game_state.world_map
         num_cols = world.num_cols
@@ -91,16 +63,20 @@
                  for y in range(num_rows)]
                 for x in range(num_cols)]
         player_data = {p.player_id: player_dict(p) for p in game_state.avatar_manager.avatars}
+        pickups = []
+        for cell in world.pickup_cells():
+            pickup = cell.pickup.serialise()
+            pickup['location'] = (cell.location.x, cell.location.y)
+            pickups.append(pickup)
         return {
             'players': player_data,
             'score_locations': [(cell.location.x, cell.location.y) for cell in world.score_cells()],
-            'pickup_locations': [(cell.location.x, cell.location.y) for cell in world.pickup_cells()],
+            'pickups': pickups,
             'map_changed': True,  # TODO: experiment with only sending deltas (not if not required)
             'width': num_cols,
             'height': num_rows,
             'layout': grid,
         }
->>>>>>> e17bcb31
 
 
 @socketio.on('connect')
