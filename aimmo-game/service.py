#!/usr/bin/env python

import ast
import asyncio
import json
import logging
import os
import signal
import sys
from urllib.parse import parse_qs

import aiohttp
import aiohttp_cors
import socketio
from aiohttp import web
from aiohttp_wsgi import WSGIHandler
from prometheus_client import make_wsgi_app

from activity_monitor import ActivityMonitor, StatusOptions
from authentication import generate_game_token
from simulation import map_generator
from simulation.game_runner import GameRunner

app = web.Application()
cors = aiohttp_cors.setup(app)


activity_monitor = ActivityMonitor()
socketio_server = socketio.AsyncServer(async_handlers=True)

routes = web.RouteTableDef()

LOGGER = logging.getLogger(__name__)
logging.basicConfig(level=logging.INFO)


class GameAPI(object):
    def __init__(self, game_state, worker_manager):
        self._socket_session_id_to_player_id = {}
        self.register_endpoints()
        self.worker_manager = worker_manager
        self.game_state = game_state

    def register_endpoints(self):
        self.register_player_data_view()
        self.register_world_update_on_connect()
        self.register_remove_session_id_from_mappings()
        self.register_healthcheck()
        app.add_routes(routes)

    def register_healthcheck(self):
        @routes.get("/game-{game_id}")
        async def healthcheck(request):
            return web.Response(text="HEALTHY")

        return healthcheck

    def register_player_data_view(self):
        @routes.get("/player/{player_id}")
        async def player_data(request: web.Request):
            player_id = int(request.match_info["player_id"])
            return web.json_response(
                {
                    "code": self.worker_manager.get_code(player_id),
                    "options": {},
                    "state": None,
                }
            )

        return player_data

    def register_world_update_on_connect(self):
        @socketio_server.on("connect")
        async def world_update_on_connect(sid, environ):
            query = environ["QUERY_STRING"]
            self._find_avatar_id_from_query(sid, query)
            activity_monitor.active_users = len(self._socket_session_id_to_player_id)
            await self.send_updates(on_connect=True)

        return world_update_on_connect

    def register_remove_session_id_from_mappings(self):
        @socketio_server.on("disconnect")
        async def remove_session_id_from_mappings(sid):
            LOGGER.info("Socket disconnected for session id:{}. ".format(sid))
            try:
                del self._socket_session_id_to_player_id[sid]
                activity_monitor.active_users = len(
                    self._socket_session_id_to_player_id
                )
            except KeyError:
                pass

        return remove_session_id_from_mappings

    async def send_updates(self, on_connect=False):
        player_id_to_worker = self.worker_manager.player_id_to_worker
        await self._send_have_avatars_code_updated(player_id_to_worker)
        await self._send_game_state()
        if not on_connect:
            await self._send_logs(player_id_to_worker)

    def _find_avatar_id_from_query(self, session_id, query_string):
        """
        :param session_id: Int with the session id
        :param query_string: String from the environment settings,
        usually located as the key 'QUERY_STRING'.
        """
        parsed_qs = parse_qs(query_string)

        try:
            avatar_id = int(parsed_qs["avatar_id"][0])
            self._socket_session_id_to_player_id[session_id] = avatar_id
        except ValueError:
            LOGGER.error("Avatar ID could not be casted into an integer")
        except KeyError:
            LOGGER.error("No avatar ID found. User may not be authorised ")
            LOGGER.error("query_string: " + query_string)

    async def _send_logs(self, player_id_to_workers):
        def should_send_logs(logs):
            return bool(logs)

        socket_session_id_to_player_id_copy = (
            self._socket_session_id_to_player_id.copy()
        )
        for sid, player_id in socket_session_id_to_player_id_copy.items():
            avatar_logs = player_id_to_workers[player_id].log
            if should_send_logs(avatar_logs):
<<<<<<< HEAD
                await socketio_server.emit("log", avatar_logs, room=sid)
=======
                await socketio_server.emit(
                    "log",
                    {"message": avatar_logs, "turn_count": self.game_state.turn_count},
                    room=sid,
                )
>>>>>>> 0e8688c9

    async def _send_game_state(self):
        serialized_game_state = self.game_state.serialize()
        socket_session_id_to_player_id_copy = (
            self._socket_session_id_to_player_id.copy()
        )
        for sid, player_id in socket_session_id_to_player_id_copy.items():
            await socketio_server.emit("game-state", serialized_game_state, room=sid)

    async def _send_have_avatars_code_updated(self, player_id_to_workers):
        socket_session_id_to_player_id_copy = (
            self._socket_session_id_to_player_id.copy()
        )
        for sid, player_id in socket_session_id_to_player_id_copy.items():
            if player_id_to_workers[player_id].has_code_updated:
                await socketio_server.emit("feedback-avatar-updated", {}, room=sid)


def create_runner(port):
    settings = json.loads(os.environ["settings"])
    generator = getattr(map_generator, settings["GENERATOR"])(settings)
<<<<<<< HEAD
    worker_manager_class = WORKER_MANAGERS[os.environ.get("WORKER_MANAGER", "local")]
    return GameRunner(
        worker_manager_class=worker_manager_class,
=======
    return GameRunner(
>>>>>>> 0e8688c9
        game_state_generator=generator.get_game_state,
        django_api_url=os.environ.get(
            "GAME_API_URL", "http://localhost:8000/aimmo/api/games/"
        ),
        port=port,
    )


def run_game(port):
    game_runner = create_runner(port)
<<<<<<< HEAD
=======

    generate_game_token(game_runner.communicator.django_api_url)

>>>>>>> 0e8688c9
    game_api = GameAPI(
        game_state=game_runner.game_state, worker_manager=game_runner.worker_manager
    )
    game_runner.set_end_turn_callback(game_api.send_updates)
    asyncio.ensure_future(game_runner.run())


<<<<<<< HEAD
=======
async def on_shutdown(app):
    """
    Sends a request to clear the token, this will happen when the pod aiohttp server recieves a shutdown signal.

    allows the game to re-verify itself after it's been shutdown
    """
    token_url = (
        os.environ.get("GAME_API_URL", "http://localhost:8000/aimmo/api/games/")
        + "/token/"
    )
    async with aiohttp.ClientSession() as session:
        async with session.patch(
            token, json={"token": ""}, headers={"Game-token": os.environ["TOKEN"]}
        ) as response:
            return response


>>>>>>> 0e8688c9
if __name__ == "__main__":
    logging.basicConfig(level=logging.DEBUG)
    host = sys.argv[1]

    socketio_server.attach(
        app, socketio_path=os.environ.get("SOCKETIO_RESOURCE", "socket.io")
    )

<<<<<<< HEAD
    if os.environ["WORKER_MANAGER"] == "local":
=======
    if os.environ["WORKER"] == "local":
>>>>>>> 0e8688c9
        port = int(os.environ["EXTERNAL_PORT"])
    else:
        port = int(sys.argv[2])

    run_game(port)

    wsgi_handler = WSGIHandler(make_wsgi_app())
    app.add_routes([web.get("/{path_info:metrics}", wsgi_handler)])

    app.on_shutdown.append(on_shutdown)
    LOGGER.info("starting the server")
    web.run_app(app, host=host, port=port)<|MERGE_RESOLUTION|>--- conflicted
+++ resolved
@@ -127,15 +127,11 @@
         for sid, player_id in socket_session_id_to_player_id_copy.items():
             avatar_logs = player_id_to_workers[player_id].log
             if should_send_logs(avatar_logs):
-<<<<<<< HEAD
-                await socketio_server.emit("log", avatar_logs, room=sid)
-=======
                 await socketio_server.emit(
                     "log",
                     {"message": avatar_logs, "turn_count": self.game_state.turn_count},
                     room=sid,
                 )
->>>>>>> 0e8688c9
 
     async def _send_game_state(self):
         serialized_game_state = self.game_state.serialize()
@@ -157,13 +153,7 @@
 def create_runner(port):
     settings = json.loads(os.environ["settings"])
     generator = getattr(map_generator, settings["GENERATOR"])(settings)
-<<<<<<< HEAD
-    worker_manager_class = WORKER_MANAGERS[os.environ.get("WORKER_MANAGER", "local")]
     return GameRunner(
-        worker_manager_class=worker_manager_class,
-=======
-    return GameRunner(
->>>>>>> 0e8688c9
         game_state_generator=generator.get_game_state,
         django_api_url=os.environ.get(
             "GAME_API_URL", "http://localhost:8000/aimmo/api/games/"
@@ -174,12 +164,9 @@
 
 def run_game(port):
     game_runner = create_runner(port)
-<<<<<<< HEAD
-=======
 
     generate_game_token(game_runner.communicator.django_api_url)
 
->>>>>>> 0e8688c9
     game_api = GameAPI(
         game_state=game_runner.game_state, worker_manager=game_runner.worker_manager
     )
@@ -187,8 +174,6 @@
     asyncio.ensure_future(game_runner.run())
 
 
-<<<<<<< HEAD
-=======
 async def on_shutdown(app):
     """
     Sends a request to clear the token, this will happen when the pod aiohttp server recieves a shutdown signal.
@@ -206,7 +191,6 @@
             return response
 
 
->>>>>>> 0e8688c9
 if __name__ == "__main__":
     logging.basicConfig(level=logging.DEBUG)
     host = sys.argv[1]
@@ -215,11 +199,7 @@
         app, socketio_path=os.environ.get("SOCKETIO_RESOURCE", "socket.io")
     )
 
-<<<<<<< HEAD
-    if os.environ["WORKER_MANAGER"] == "local":
-=======
     if os.environ["WORKER"] == "local":
->>>>>>> 0e8688c9
         port = int(os.environ["EXTERNAL_PORT"])
     else:
         port = int(sys.argv[2])
