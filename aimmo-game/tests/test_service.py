from __future__ import absolute_import
import service
from simulation.game_state import GameState
from simulation.location import Location
from .simulation.maps import MockPickup
from .simulation.dummy_avatar import MoveEastDummy
from .simulation.test_world_map import MockCell
from simulation.turn_manager import state_provider
from simulation.world_map import WorldMap
from unittest import TestCase


class SimpleAvatarManager(object):
    avatars = [MoveEastDummy(1, Location(0, -1))]


class TestService(TestCase):
    def test_healthy(self):
        service.app.config['TESTING'] = True
        self.app = service.app.test_client()
        response = self.app.get('/')
        self.assertEqual(response.data, 'HEALTHY')

    def setup_world(self):
        avatar_manager = SimpleAvatarManager()
        CELLS = [
            [
<<<<<<< HEAD
                {'pickup': MockPickup('b')},
                {'avatar': 'a'},
=======
                {'avatar': avatar_manager.avatars[0]},
                {},
>>>>>>> f41b6d84
                {'generates_score': True},
            ],
            [
                {},
                {'habitable': False},
                {'pickup': MockPickup('a')},
            ],
        ]
        grid = {Location(x, y-1): MockCell(Location(x, y-1), **CELLS[x][y])
                for y in xrange(3) for x in xrange(2)}
        state_provider.set_world(GameState(WorldMap(grid), avatar_manager))
        return service.get_world_state()

    def test_player_dict(self):
        player_dict = self.setup_world()['players']
        self.assertIn(1, player_dict)
        self.assertEqual(len(player_dict), 1)
        details = player_dict[1]
        self.assertEqual(details['id'], 1)
        self.assertEqual(details['x'], 0)
        self.assertEqual(details['y'], -1)
        self.assertEqual(details['health'], 5)
        self.assertEqual(details['score'], 0)

    def test_score_locations(self):
        result = self.setup_world()
        self.assertEqual(result['score_locations'], [(0, 1)])

    def test_width(self):
        result = self.setup_world()
        self.assertEqual(result['width'], 2)

    def test_height(self):
        result = self.setup_world()
        self.assertEqual(result['height'], 3)
<<<<<<< HEAD
        self.assertEqual(result['layout'], [[0, 0, 2], [0, 1, 0]])

    def test_pickup_list(self):
        result = self.setup_world()
        self.assertIn({'name': 'a', 'location': (1, 2)}, result['pickups'])
        self.assertIn({'name': 'b', 'location': (0, 0)}, result['pickups'])
=======

    def test_layout(self):
        result = self.setup_world()
        expected = {
            0: {
                -1: 0,
                 0: 0,
                 1: 2,
            },
            1: {
                -1: 0,
                 0: 1,
                 1: 0,
            }
        }
        self.assertEqual(result['layout'], expected)

    def test_min_x(self):
        result = self.setup_world()
        self.assertEqual(result['minX'], 0)

    def test_min_y(self):
        result = self.setup_world()
        self.assertEqual(result['minY'], -1)

    def test_max_x(self):
        result = self.setup_world()
        self.assertEqual(result['maxX'], 1)

    def test_max_y(self):
        result = self.setup_world()
        self.assertEqual(result['maxY'], 1)
>>>>>>> f41b6d84
<|MERGE_RESOLUTION|>--- conflicted
+++ resolved
@@ -25,13 +25,8 @@
         avatar_manager = SimpleAvatarManager()
         CELLS = [
             [
-<<<<<<< HEAD
-                {'pickup': MockPickup('b')},
-                {'avatar': 'a'},
-=======
-                {'avatar': avatar_manager.avatars[0]},
+                {'pickup': MockPickup('b'), 'avatar': avatar_manager.avatars[0]},
                 {},
->>>>>>> f41b6d84
                 {'generates_score': True},
             ],
             [
@@ -67,14 +62,6 @@
     def test_height(self):
         result = self.setup_world()
         self.assertEqual(result['height'], 3)
-<<<<<<< HEAD
-        self.assertEqual(result['layout'], [[0, 0, 2], [0, 1, 0]])
-
-    def test_pickup_list(self):
-        result = self.setup_world()
-        self.assertIn({'name': 'a', 'location': (1, 2)}, result['pickups'])
-        self.assertIn({'name': 'b', 'location': (0, 0)}, result['pickups'])
-=======
 
     def test_layout(self):
         result = self.setup_world()
@@ -107,4 +94,8 @@
     def test_max_y(self):
         result = self.setup_world()
         self.assertEqual(result['maxY'], 1)
->>>>>>> f41b6d84
+
+    def test_pickup_list(self):
+        result = self.setup_world()
+        self.assertIn({'name': 'a', 'location': (1, 2)}, result['pickups'])
+        self.assertIn({'name': 'b', 'location': (0, 0)}, result['pickups'])