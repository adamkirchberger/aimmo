--- conflicted
+++ resolved
@@ -38,15 +38,9 @@
                 {'pickup': MockPickup('a')},
             ],
         ]
-<<<<<<< HEAD
         grid = {Location(x, y-1): MockCell(Location(x, y-1), **CELLS[x][y])
                 for y in xrange(3) for x in xrange(2)}
-        state_provider.set_world(GameState(WorldMap(grid), avatar_manager))
-=======
-        grid = [[MockCell(Location(x, y), **CELLS[x][y])
-                 for y in xrange(3)] for x in xrange(2)]
-        state_provider.set_world(GameState(WorldMap(grid, {}), SimpleAvatarManager()))
->>>>>>> 496f5183
+        state_provider.set_world(GameState(WorldMap(grid, {}), avatar_manager))
         return service.get_world_state()
 
     def test_player_dict(self):
