--- conflicted
+++ resolved
@@ -1,10 +1,4 @@
 from __future__ import absolute_import
-<<<<<<< HEAD
-from simulation.location import Location
-=======
->>>>>>> e17bcb31
-
-import itertools
 
 from simulation.avatar.avatar_wrapper import AvatarWrapper
 from simulation.avatar.avatar_manager import AvatarManager
@@ -22,17 +16,12 @@
         self.effects = set()
         self.resistance = 0
 
-<<<<<<< HEAD
-    def take_turn(self, game_state, turn_state):
-        self.location += Location(1, 0)
-=======
     def decide_action(self, state_view):
         self._action = self.handle_turn(state_view)
         return True
 
     def handle_turn(self, state_view):
         raise NotImplementedError()
->>>>>>> e17bcb31
 
     def add_event(self, event):
         self.events.append(event)
@@ -44,29 +33,10 @@
     def serialise(self):
         return 'Dummy'
 
-<<<<<<< HEAD
     def damage(self, amount):
         self.health -= amount
         return amount
 
-
-class EmptyAvatarManager(object):
-    def __init__(self):
-        self.avatarsById = {}
-
-    def remove_avatar(self, id):
-        del self.avatarsById[id]
-
-    def add_avatar(self, id, url, location):
-        self.avatarsById[id] = DummyAvatarRunner(location, id)
-
-    def add_avatar_object(self, avatar):
-        self.avatarsById[avatar.player_id] = avatar
-
-    @property
-    def active_avatars(self):
-        return self.avatarsById.values()
-=======
 
 class WaitDummy(DummyAvatar):
     '''
@@ -122,5 +92,4 @@
         return self.avatars_by_id[player_id]
 
     def add_avatar_directly(self, avatar):
-        self.avatars_by_id[avatar.player_id] = avatar
->>>>>>> e17bcb31
+        self.avatars_by_id[avatar.player_id] = avatar