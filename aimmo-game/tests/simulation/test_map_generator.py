from __future__ import absolute_import

import unittest
<<<<<<< HEAD

from simulation.map_generator import get_random_edge_index, generate_map
from simulation.world_map import WorldMap
=======
from simulation import map_generator
from simulation.map_generator import get_random_edge_index
from simulation.location import Location
from .dummy_avatar import DummyAvatarManager
>>>>>>> 496f5183


class ConstantRng(object):

    def __init__(self, value):
        self.value = value

    def randint(self, minimum, maximum):
        if not minimum <= self.value <= maximum:
            raise ValueError('Beyond range')
        return self.value


<<<<<<< HEAD
class TestMapGenerator(unittest.TestCase):

    def test_get_random_edge_index_can_give_all_possible(self):
        map = WorldMap.generate_empty_map(3, 4)
        get_random_edge_index(map, rng=ConstantRng(1))
        expected = frozenset((
                (0,  1), (1, 1),
                (-1, 0), (2, 0),
                (0, -1), (1, -1),
        ))
        actual = frozenset(get_random_edge_index(map, rng=ConstantRng(i))
                           for i in xrange(6))
        self.assertEqual(expected, actual)

    def test_out_of_bounds_random_edge(self):
        map = WorldMap.generate_empty_map(3, 4)
=======
class TestHelperFunctions(unittest.TestCase):
    def test_get_random_edge_index(self):
        height, width = 3, 4
        # First row
        self.assertEqual(
            (1, 0), get_random_edge_index(height, width, rng=ConstantRng(0)))
        self.assertEqual(
            (2, 0), get_random_edge_index(height, width, rng=ConstantRng(1)))

        # Last row
        self.assertEqual(
            (1, 2), get_random_edge_index(height, width, rng=ConstantRng(2)))
        self.assertEqual(
            (2, 2), get_random_edge_index(height, width, rng=ConstantRng(3)))

        # First column
        self.assertEqual(
            (0, 1), get_random_edge_index(height, width, rng=ConstantRng(4)))

        # Last column
        self.assertEqual(
            (3, 1), get_random_edge_index(height, width, rng=ConstantRng(5)))

        # Verify no out of bounds
>>>>>>> 496f5183
        with self.assertRaisesRegexp(ValueError, 'Beyond range'):
            get_random_edge_index(map, rng=ConstantRng(-1))

        with self.assertRaisesRegexp(ValueError, 'Beyond range'):
            get_random_edge_index(map, rng=ConstantRng(6))


class _BaseGeneratorTestCase(unittest.TestCase):
    def get_game_state(self, **kwargs):
        settings = {
            'START_WIDTH': 3,
            'START_HEIGHT': 4,
            'OBSTACLE_RATIO': 1.0
        }
        settings.update(kwargs)
        return self.GENERATOR_CLASS(settings).get_game_state(DummyAvatarManager())

    def get_map(self, **kwargs):
        return self.get_game_state(**kwargs).world_map


class TestMainGenerator(_BaseGeneratorTestCase):
    GENERATOR_CLASS = map_generator.Main

    def test_map_dimensions(self):
        m = self.get_map()
        grid = list(m.all_cells())
        self.assertEqual(len(set(grid)), len(grid), "Repeats in list")
        for c in grid:
            self.assertLessEqual(c.location.x, 1)
            self.assertLessEqual(c.location.y, 2)
            self.assertGreaterEqual(c.location.x, -1)
            self.assertGreaterEqual(c.location.y, -1)

    def test_obstable_ratio(self):
<<<<<<< HEAD
        m = generate_map(10, 10, 0.0)
        obstacle_cells = [cell for cell in m.all_cells() if not cell.habitable]
        self.assertEqual(len(obstacle_cells), 0)

    def test_map_contains_some_non_habitable_cell(self):
        m = generate_map(4, 4, 1.0)
        obstacle_cells = [cell for cell in m.all_cells() if not cell.habitable]
=======
        m = self.get_map(OBSTACLE_RATIO=0)
        obstacle_cells = [cell for row in m.grid for cell in row if not cell.habitable]
        self.assertEqual(len(obstacle_cells), 0)

    def test_map_contains_some_non_habitable_cell(self):
        m = self.get_map()
        obstacle_cells = [cell for row in m.grid for cell in row if not cell.habitable]
>>>>>>> 496f5183
        self.assertGreaterEqual(len(obstacle_cells), 1)

    def test_map_contains_some_habitable_cell_on_border(self):
        m = self.get_map(START_WIDTH=4)
        edge_coordinates = [
            (-1,  2), (0,  2), (1,  2), (2,  2),
            (-1,  1),                   (2,  1),
            (-1,  0),                   (2,  0),
            (-1, -1), (0, -1), (1, -1), (2, -1),
        ]
<<<<<<< HEAD
        edge_cells = (m.get_cell_by_coords(x, y) for (x, y) in edge_coordinates)
=======
        edge_cells = (m.get_cell(Location(x, y)) for (x, y) in edge_coordinates)
>>>>>>> 496f5183
        habitable_edge_cells = [cell for cell in edge_cells if cell.habitable]

        self.assertGreaterEqual(len(habitable_edge_cells), 1)

    def test_not_complete(self):
        game_state = self.get_game_state()
        self.assertFalse(game_state.is_complete())


class TestLevel1Generator(_BaseGeneratorTestCase):
    GENERATOR_CLASS = map_generator.Level1

    def test_width_5(self):
        self.assertEqual(self.get_map().num_cols, 5)

    def test_height_1(self):
        self.assertEqual(self.get_map().num_rows, 1)

    def test_incomplete_without_avatars(self):
        game_state = self.get_game_state()
        self.assertFalse(game_state.is_complete())

    def test_incomplete_at_score_0(self):
        game_state = self.get_game_state()
        game_state.avatar_manager.add_avatar(1, '', None)
        game_state.main_avatar_id = 1
        self.assertFalse(game_state.is_complete())

    def test_completes_at_score_1(self):
        game_state = self.get_game_state()
        game_state.avatar_manager.add_avatar(1, '', None)
        game_state.avatar_manager.avatars_by_id[1].score = 1
        game_state.main_avatar_id = 1
        self.assertTrue(game_state.is_complete())

    def test_static_spawn(self):
        game_state = self.get_game_state()
        for i in xrange(5):
            game_state.add_avatar(i, '')
            self.assertEqual(game_state.avatar_manager.avatars_by_id[i].location, Location(0, 0))<|MERGE_RESOLUTION|>--- conflicted
+++ resolved
@@ -1,16 +1,13 @@
 from __future__ import absolute_import
 
 import unittest
-<<<<<<< HEAD
 
 from simulation.map_generator import get_random_edge_index, generate_map
 from simulation.world_map import WorldMap
-=======
 from simulation import map_generator
 from simulation.map_generator import get_random_edge_index
 from simulation.location import Location
 from .dummy_avatar import DummyAvatarManager
->>>>>>> 496f5183
 
 
 class ConstantRng(object):
@@ -24,24 +21,6 @@
         return self.value
 
 
-<<<<<<< HEAD
-class TestMapGenerator(unittest.TestCase):
-
-    def test_get_random_edge_index_can_give_all_possible(self):
-        map = WorldMap.generate_empty_map(3, 4)
-        get_random_edge_index(map, rng=ConstantRng(1))
-        expected = frozenset((
-                (0,  1), (1, 1),
-                (-1, 0), (2, 0),
-                (0, -1), (1, -1),
-        ))
-        actual = frozenset(get_random_edge_index(map, rng=ConstantRng(i))
-                           for i in xrange(6))
-        self.assertEqual(expected, actual)
-
-    def test_out_of_bounds_random_edge(self):
-        map = WorldMap.generate_empty_map(3, 4)
-=======
 class TestHelperFunctions(unittest.TestCase):
     def test_get_random_edge_index(self):
         height, width = 3, 4
@@ -66,7 +45,26 @@
             (3, 1), get_random_edge_index(height, width, rng=ConstantRng(5)))
 
         # Verify no out of bounds
->>>>>>> 496f5183
+        with self.assertRaisesRegexp(ValueError, 'Beyond range'):
+            get_random_edge_index(map, rng=ConstantRng(-1))
+
+        with self.assertRaisesRegexp(ValueError, 'Beyond range'):
+            get_random_edge_index(map, rng=ConstantRng(6))
+
+    def test_get_random_edge_index_can_give_all_possible(self):
+        map = WorldMap.generate_empty_map(3, 4)
+        get_random_edge_index(map, rng=ConstantRng(1))
+        expected = frozenset((
+            (0,  1), (1, 1),
+            (-1, 0), (2, 0),
+            (0, -1), (1, -1),
+        ))
+        actual = frozenset(get_random_edge_index(map, rng=ConstantRng(i))
+                           for i in xrange(6))
+        self.assertEqual(expected, actual)
+
+    def test_out_of_bounds_random_edge(self):
+        map = WorldMap.generate_empty_map(3, 4)
         with self.assertRaisesRegexp(ValueError, 'Beyond range'):
             get_random_edge_index(map, rng=ConstantRng(-1))
 
@@ -102,23 +100,13 @@
             self.assertGreaterEqual(c.location.y, -1)
 
     def test_obstable_ratio(self):
-<<<<<<< HEAD
-        m = generate_map(10, 10, 0.0)
+        m = self.get_map(OBSTACLE_RATIO=0)
         obstacle_cells = [cell for cell in m.all_cells() if not cell.habitable]
         self.assertEqual(len(obstacle_cells), 0)
 
     def test_map_contains_some_non_habitable_cell(self):
-        m = generate_map(4, 4, 1.0)
+        m = self.get_map()
         obstacle_cells = [cell for cell in m.all_cells() if not cell.habitable]
-=======
-        m = self.get_map(OBSTACLE_RATIO=0)
-        obstacle_cells = [cell for row in m.grid for cell in row if not cell.habitable]
-        self.assertEqual(len(obstacle_cells), 0)
-
-    def test_map_contains_some_non_habitable_cell(self):
-        m = self.get_map()
-        obstacle_cells = [cell for row in m.grid for cell in row if not cell.habitable]
->>>>>>> 496f5183
         self.assertGreaterEqual(len(obstacle_cells), 1)
 
     def test_map_contains_some_habitable_cell_on_border(self):
@@ -129,11 +117,7 @@
             (-1,  0),                   (2,  0),
             (-1, -1), (0, -1), (1, -1), (2, -1),
         ]
-<<<<<<< HEAD
         edge_cells = (m.get_cell_by_coords(x, y) for (x, y) in edge_coordinates)
-=======
-        edge_cells = (m.get_cell(Location(x, y)) for (x, y) in edge_coordinates)
->>>>>>> 496f5183
         habitable_edge_cells = [cell for cell in edge_cells if cell.habitable]
 
         self.assertGreaterEqual(len(habitable_edge_cells), 1)
