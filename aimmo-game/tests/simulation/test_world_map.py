from __future__ import absolute_import

import math
from string import ascii_uppercase
from unittest import TestCase

from simulation import world_map
from simulation.location import Location
from simulation.world_map import Cell, WorldMap

from .maps import MockCell, MockPickup
from .dummy_avatar import DummyAvatar


def int_ceil(num):
    return int(math.ceil(num))


def int_floor(num):
    return int(math.floor(num))


class Serialiser(object):
    def __init__(self, content):
        self.content = content

    def serialise(self):
        return self.content


class TestCell(TestCase):
    def test_equal(self):
        cell1 = Cell(1)
        cell2 = Cell(1)
        self.assertEqual(cell1, cell2)

    def test_not_equal(self):
        cell1 = Cell(1)
        cell2 = Cell(2)
        self.assertNotEqual(cell1, cell2)

    def _create_full_cell(self):
        cell = Cell(Serialiser('location'), False, True)
        cell.avatar = Serialiser('avatar')
        cell.pickup = Serialiser('pickup')
        self.expected = {
            'avatar': 'avatar',
            'generates_score': True,
            'habitable': False,
            'location': 'location',
            'pickup': 'pickup',
            'partially_fogged': False
        }
        return cell

    def test_serialise(self):
        cell = self._create_full_cell()
        self.assertEqual(cell.serialise(), self.expected)

    def test_serialise_no_avatar(self):
        cell = self._create_full_cell()
        cell.avatar = None
        self.expected['avatar'] = None
        self.assertEqual(cell.serialise(), self.expected)

    def test_serialise_no_pickup(self):
        cell = self._create_full_cell()
        cell.pickup = None
        self.expected['pickup'] = None
        self.assertEqual(cell.serialise(), self.expected)


class TestWorldMap(TestCase):
    def setUp(self):
        world_map.TARGET_NUM_CELLS_PER_AVATAR = 0
        world_map.TARGET_NUM_PICKUPS_PER_AVATAR = 0
        world_map.TARGET_NUM_SCORE_LOCATIONS_PER_AVATAR = 0
        world_map.SCORE_DESPAWN_CHANCE = 0
        world_map.PICKUP_SPAWN_CHANCE = 0

    def _generate_grid(self, columns=2, rows=2):
        alphabet = iter(ascii_uppercase)
        grid = {Location(x, y): MockCell(Location(x, y), name=next(alphabet))
                for x in xrange(columns) for y in xrange(rows)}
        return grid

    def _grid_from_list(self, in_list):
        out = {}
        for x, column in enumerate(in_list):
            for y, cell in enumerate(column):
                out[Location(x, y)] = cell
        return out

    def assertGridSize(self, map, expected_columns, expected_rows=None):
        if expected_rows is None:
            expected_rows = expected_columns
        self.assertEqual(map.num_rows, expected_rows)
        self.assertEqual(map.num_cols, expected_columns)
        self.assertEqual(map.num_cells, expected_rows*expected_columns)
        self.assertEqual(len(list(map.all_cells())), expected_rows*expected_columns)

    def test_grid_size(self):
        map = WorldMap(self._generate_grid(1, 3))
        self.assertGridSize(map, 1, 3)

    def test_generated_map(self):
        map = WorldMap.generate_empty_map(2, 5)
        self.assertGridSize(map, 5, 2)

    def test_all_cells(self):
        map = WorldMap(self._generate_grid())
        cell_names = [c.name for c in map.all_cells()]
        self.assertIn('A', cell_names)
        self.assertIn('B', cell_names)
        self.assertIn('C', cell_names)
        self.assertIn('D', cell_names)
        self.assertEqual(len(cell_names), 4)

    def test_score_cells(self):
        score_cell1 = MockCell(generates_score=True)
        score_cell2 = MockCell(generates_score=True)
        no_score_cell = MockCell()
        grid = self._grid_from_list([[score_cell1, no_score_cell], [no_score_cell, score_cell2]])
        map = WorldMap(grid)
        cells = list(map.score_cells())
        self.assertIn(score_cell1, cells)
        self.assertIn(score_cell2, cells)
        self.assertEqual(len(cells), 2, "Non-scoring cells present")

    def test_potential_spawns(self):
        spawnable1 = MockCell()
        spawnable2 = MockCell()
        score_cell = MockCell(generates_score=True)
        unhabitable = MockCell(habitable=False)
        filled = MockCell(avatar='avatar')
        grid = self._grid_from_list([[spawnable1, score_cell, unhabitable], [unhabitable, spawnable2, filled]])
        map = WorldMap(grid)
        cells = list(map.potential_spawn_locations())
        self.assertIn(spawnable1, cells)
        self.assertIn(spawnable2, cells)
        self.assertNotIn(score_cell, cells, "Score cells should not be spawns")
        self.assertNotIn(unhabitable, cells, "Unhabitable cells should not be spawns")
        self.assertNotIn(filled, cells, "Cells with avatars should not be spawns")
        self.assertEqual(len(cells), 2)

    def test_pickup_cells(self):
        pickup_cell1 = MockCell(pickup=MockPickup())
        pickup_cell2 = MockCell(pickup=MockPickup())
        no_pickup_cell = MockCell()
        grid = self._grid_from_list([[pickup_cell1, no_pickup_cell], [no_pickup_cell, pickup_cell2]])
        map = WorldMap(grid)
        cells = list(map.pickup_cells())
        self.assertIn(pickup_cell1, cells)
        self.assertIn(pickup_cell2, cells)
        self.assertEqual(len(cells), 2, "Non-pickup cells present")

    def test_location_on_map(self):
        map = WorldMap(self._generate_grid())
        for x in (0, 1):
            for y in (0, 1):
                self.assertTrue(map.is_on_map(Location(x, y)))

    def test_x_off_map(self):
        map = WorldMap(self._generate_grid())
        for y in (0, 1):
            self.assertFalse(map.is_on_map(Location(-1, y)))
            self.assertFalse(map.is_on_map(Location(2, y)))

    def test_y_off_map(self):
        map = WorldMap(self._generate_grid())
        for x in (0, 1):
            self.assertFalse(map.is_on_map(Location(x, -1)))
            self.assertFalse(map.is_on_map(Location(x, 2)))

    def test_get_valid_cell(self):
        map = WorldMap(self._generate_grid())
        for x in (0, 1):
            for y in (0, 1):
                location = Location(x, y)
                self.assertEqual(map.get_cell(location).location, location)

    def test_get_x_off_map(self):
        map = WorldMap(self._generate_grid())
        for y in (0, 1):
            with self.assertRaises(ValueError):
                map.get_cell(Location(-1, y))
            with self.assertRaises(ValueError):
                map.get_cell(Location(2, y))

    def test_get_y_off_map(self):
        map = WorldMap(self._generate_grid())
        for x in (0, 1):
            with self.assertRaises(ValueError):
                map.get_cell(Location(x, -1))
            with self.assertRaises(ValueError):
                map.get_cell(Location(x, 2))

    def test_grid_expand(self):
        world_map.TARGET_NUM_CELLS_PER_AVATAR = 5
        map = WorldMap(self._generate_grid())
<<<<<<< HEAD
        map.update(1)
        self.assertGridSize(map, 3)

        map.update(2)
=======
        map.reconstruct_interactive_state(1)
        self.assertTrue(map.is_on_map(Location(-1, -1)))
        self.assertTrue(map.is_on_map(Location(-1, 2)))
        self.assertTrue(map.is_on_map(Location(2, 2)))
        self.assertTrue(map.is_on_map(Location(2, -1)))
>>>>>>> f41b6d84
        self.assertGridSize(map, 4)
        map.reconstruct_interactive_state(4)
        self.assertGridSize(map, 6)
        self.assertTrue(map.is_on_map(Location(0, 3)))
        self.assertTrue(map.is_on_map(Location(3, 0)))
        self.assertTrue(map.is_on_map(Location(-2, 0)))
        self.assertTrue(map.is_on_map(Location(0, -2)))

    def test_grid_doesnt_expand(self):
        world_map.TARGET_NUM_CELLS_PER_AVATAR = 4
        map = WorldMap(self._generate_grid())
        map.update(1)
        self.assertGridSize(map, 2)

    def test_scores_removed(self):
        world_map.SCORE_DESPAWN_CHANCE = 1
        grid = self._generate_grid()
        grid[Location(0, 1)].generates_score = True
        map = WorldMap(grid)
        map.update(1)
        self.assertEqual(len(list(map.score_cells())), 0)

    def test_score_despawn_chance(self):
        world_map.TARGET_NUM_SCORE_LOCATIONS_PER_AVATAR = 0
        grid = self._generate_grid()
        grid[Location(0, 1)].generates_score = True
        map = WorldMap(grid)
<<<<<<< HEAD
        map.update(1)
        self.assertIn(grid[0][1], map.score_cells())
=======
        map.reconstruct_interactive_state(1)
        self.assertIn(grid[Location(0, 1)], map.score_cells())
>>>>>>> f41b6d84
        self.assertEqual(len(list(map.score_cells())), 1)

    def test_scores_added(self):
        world_map.TARGET_NUM_SCORE_LOCATIONS_PER_AVATAR = 1
        map = WorldMap(self._generate_grid())
        map.update(1)
        self.assertEqual(len(list(map.score_cells())), 1)

        map.update(2)
        self.assertEqual(len(list(map.score_cells())), 2)

    def test_scores_applied(self):
        grid = self._generate_grid()
        avatar = DummyAvatar()
        grid[1][1].generates_score = True
        grid[1][1].avatar = avatar
        WorldMap(grid).update(1)
        self.assertEqual(avatar.score, 1)


    def test_scores_not_added_when_at_target(self):
        world_map.TARGET_NUM_SCORE_LOCATIONS_PER_AVATAR = 1
        grid = self._generate_grid()
        grid[Location(0, 1)].generates_score = True
        map = WorldMap(grid)
        map.update(1)
        self.assertEqual(len(list(map.score_cells())), 1)
        self.assertIn(grid[Location(0, 1)], map.score_cells())

    def test_no_score_cells_generated_if_no_suitable_cells(self):
        world_map.TARGET_NUM_SCORE_LOCATIONS_PER_AVATAR = 1
        grid = self._generate_grid(1, 1)
        grid[Location(0, 0)].avatar = 'avatar'
        map = WorldMap(grid)
        map.update(1)
        self.assertEqual(len(list(map.score_cells())), 0)

    def test_pickups_added(self):
        world_map.TARGET_NUM_PICKUPS_PER_AVATAR = 1
        world_map.PICKUP_SPAWN_CHANCE = 1
        map = WorldMap(self._generate_grid())
        map.update(1)
        self.assertEqual(len(list(map.pickup_cells())), 1)

        map.update(2)
        self.assertEqual(len(list(map.pickup_cells())), 2)

    def test_pickups_applied(self):
        grid = self._generate_grid()
        pickup = MockPickup()
        avatar = DummyAvatar()
        grid[1][1].pickup = pickup
        grid[1][1].avatar = avatar
        WorldMap(grid).update(1)
        self.assertEqual(pickup.applied_to, avatar)

    def test_pickup_spawn_chance(self):
        world_map.TARGET_NUM_PICKUPS_PER_AVATAR = 5
        world_map.PICKUP_SPAWN_CHANCE = 0
        grid = self._generate_grid()
        map = WorldMap(grid)
        map.update(1)
        self.assertEqual(len(list(map.pickup_cells())), 0)

    def test_pickups_not_added_when_at_target(self):
        world_map.TARGET_NUM_PICKUPS_PER_AVATAR = 1
        grid = self._generate_grid()
<<<<<<< HEAD
        grid[0][1].pickup = MockPickup()
=======
        grid[Location(0, 1)].pickup = True
>>>>>>> f41b6d84
        map = WorldMap(grid)
        map.update(1)
        self.assertEqual(len(list(map.pickup_cells())), 1)
        self.assertIn(grid[Location(0, 1)], map.pickup_cells())

    def test_not_enough_pickup_space(self):
        world_map.TARGET_NUM_PICKUPS_PER_AVATAR = 1
        grid = self._generate_grid(1, 1)
        grid[Location(0, 0)].generates_score = True
        map = WorldMap(grid)
        map.update(1)
        self.assertEqual(len(list(map.pickup_cells())), 0)

    def test_random_spawn_location(self):
        cell = MockCell()
        map = WorldMap({Location(0, 0): cell})
        self.assertEqual(map.get_random_spawn_location(), cell.location)

    def test_random_spawn_location_with_no_candidates(self):
        grid = self._generate_grid(1, 1)
        map = WorldMap(grid)
        grid[Location(0, 0)].avatar = True
        with self.assertRaises(IndexError):
            map.get_random_spawn_location()

    def test_can_move_to(self):
        map = WorldMap(self._generate_grid())
        target = Location(1, 1)
        self.assertTrue(map.can_move_to(target))

    def test_cannot_move_to_cell_off_grid(self):
        map = WorldMap(self._generate_grid())
        target = Location(4, 1)
        self.assertFalse(map.can_move_to(target))

    def test_cannot_move_to_uninhabitable_cell(self):
        target = Location(0, 0)
        cell = MockCell(target, habitable=False)
        map = WorldMap({target: cell})
        self.assertFalse(map.can_move_to(target))

    def test_cannot_move_to_habited_cell(self):
        target = Location(0, 0)
        cell = MockCell(target, avatar=DummyAvatar(target, 0))
        map = WorldMap({target: cell})
        target = Location(0, 0)
        self.assertFalse(map.can_move_to(target))

    def test_empty_grid(self):
        map = WorldMap({})
        self.assertFalse(map.is_on_map(Location(0, 0)))

    def test_iter(self):
        grid = [[MockCell(Location(-1, -1), name='A'), MockCell(Location(-1, 0), name='B'), MockCell(Location(-1, 1), name='C')],
                [MockCell(Location(0, -1), name='D'), MockCell(Location(0, 0), name='E'), MockCell(Location(0, 1), name='F')],
                [MockCell(Location(1, -1), name='E'), MockCell(Location(1, 0), name='G'), MockCell(Location(1, 1), name='H')],]
        map = WorldMap(self._grid_from_list(grid))
        self.assertEqual([list(column) for column in map], grid)


class TestWorldMapWithOriginCentre(TestWorldMap):
    def setUp(self):
        world_map.TARGET_NUM_CELLS_PER_AVATAR = 0
        world_map.TARGET_NUM_PICKUPS_PER_AVATAR = 0
        world_map.TARGET_NUM_SCORE_LOCATIONS_PER_AVATAR = 0
        world_map.SCORE_DESPAWN_CHANCE = 0
        world_map.PICKUP_SPAWN_CHANCE = 0

    def _generate_grid(self, columns=2, rows=2):
        alphabet = iter(ascii_uppercase)
        grid = {Location(x, y): MockCell(Location(x, y), name=next(alphabet))
                for x in xrange(-int_ceil(columns/2.0)+1, int_floor(columns/2.0)+1) for y in xrange(-int_ceil(rows/2.0)+1, int_floor(rows/2.0)+1)}

        return grid

    def _grid_from_list(self, in_list):
        out = {}
        min_x = -int_ceil(len(in_list)/2.0) + 1
        min_y = -int_ceil(len(in_list[0])/2.0) + 1
        for i, column in enumerate(in_list):
            x = i + min_x
            for j, cell in enumerate(column):
                y = j + min_y
                out[Location(x, y)] = cell
        return out

    def test_retrieve_negative(self):
        map = WorldMap(self._generate_grid(3, 3))
        self.assertTrue(map.is_on_map(Location(-1, -1)))<|MERGE_RESOLUTION|>--- conflicted
+++ resolved
@@ -198,20 +198,13 @@
     def test_grid_expand(self):
         world_map.TARGET_NUM_CELLS_PER_AVATAR = 5
         map = WorldMap(self._generate_grid())
-<<<<<<< HEAD
-        map.update(1)
-        self.assertGridSize(map, 3)
-
-        map.update(2)
-=======
-        map.reconstruct_interactive_state(1)
+        map.update(1)
         self.assertTrue(map.is_on_map(Location(-1, -1)))
         self.assertTrue(map.is_on_map(Location(-1, 2)))
         self.assertTrue(map.is_on_map(Location(2, 2)))
         self.assertTrue(map.is_on_map(Location(2, -1)))
->>>>>>> f41b6d84
         self.assertGridSize(map, 4)
-        map.reconstruct_interactive_state(4)
+        map.update(4)
         self.assertGridSize(map, 6)
         self.assertTrue(map.is_on_map(Location(0, 3)))
         self.assertTrue(map.is_on_map(Location(3, 0)))
@@ -237,13 +230,8 @@
         grid = self._generate_grid()
         grid[Location(0, 1)].generates_score = True
         map = WorldMap(grid)
-<<<<<<< HEAD
-        map.update(1)
-        self.assertIn(grid[0][1], map.score_cells())
-=======
-        map.reconstruct_interactive_state(1)
+        map.update(1)
         self.assertIn(grid[Location(0, 1)], map.score_cells())
->>>>>>> f41b6d84
         self.assertEqual(len(list(map.score_cells())), 1)
 
     def test_scores_added(self):
@@ -311,11 +299,7 @@
     def test_pickups_not_added_when_at_target(self):
         world_map.TARGET_NUM_PICKUPS_PER_AVATAR = 1
         grid = self._generate_grid()
-<<<<<<< HEAD
-        grid[0][1].pickup = MockPickup()
-=======
-        grid[Location(0, 1)].pickup = True
->>>>>>> f41b6d84
+        grid[Location(0, 1)].pickup = MockPickup()
         map = WorldMap(grid)
         map.update(1)
         self.assertEqual(len(list(map.pickup_cells())), 1)
