from __future__ import absolute_import

import math
from string import ascii_uppercase
from unittest import TestCase

from simulation.location import Location
<<<<<<< HEAD
from simulation.world_map import Cell, WorldMap
from .dummy_avatar import DummyAvatar
from .maps import MockCell, MockPickup


def int_ceil(num):
    return int(math.ceil(num))


def int_floor(num):
    return int(math.floor(num))
=======

from .dummy_avatar import DummyAvatar
from .maps import MockCell
from simulation.world_map import Cell, WorldMap, WorldMapStaticSpawnDecorator
>>>>>>> 496f5183


class Serialiser(object):
    def __init__(self, content):
        self.content = content

    def serialise(self):
        return self.content


class TestCell(TestCase):
    def test_equal(self):
        cell1 = Cell(1)
        cell2 = Cell(1)
        self.assertEqual(cell1, cell2)

    def test_not_equal(self):
        cell1 = Cell(1)
        cell2 = Cell(2)
        self.assertNotEqual(cell1, cell2)

    def _create_full_cell(self):
        cell = Cell(Serialiser('location'), False, True)
        cell.avatar = Serialiser('avatar')
        cell.pickup = Serialiser('pickup')
        self.expected = {
            'avatar': 'avatar',
            'generates_score': True,
            'habitable': False,
            'location': 'location',
            'pickup': 'pickup',
            'partially_fogged': False
        }
        return cell

    def test_serialise(self):
        cell = self._create_full_cell()
        self.assertEqual(cell.serialise(), self.expected)

    def test_serialise_no_avatar(self):
        cell = self._create_full_cell()
        cell.avatar = None
        self.expected['avatar'] = None
        self.assertEqual(cell.serialise(), self.expected)

    def test_serialise_no_pickup(self):
        cell = self._create_full_cell()
        cell.pickup = None
        self.expected['pickup'] = None
        self.assertEqual(cell.serialise(), self.expected)


class TestWorldMap(TestCase):
    def setUp(self):
        self.settings = {
            'TARGET_NUM_CELLS_PER_AVATAR': 0,
            'TARGET_NUM_PICKUPS_PER_AVATAR': 0,
            'TARGET_NUM_SCORE_LOCATIONS_PER_AVATAR': 0,
            'SCORE_DESPAWN_CHANCE': 0,
            'PICKUP_SPAWN_CHANCE': 0,
        }

    def _generate_grid(self, columns=2, rows=2):
        alphabet = iter(ascii_uppercase)
        grid = {Location(x, y): MockCell(Location(x, y), name=next(alphabet))
                for x in xrange(columns) for y in xrange(rows)}
        return grid

    def _grid_from_list(self, in_list):
        out = {}
        for x, column in enumerate(in_list):
            for y, cell in enumerate(column):
                out[Location(x, y)] = cell
        return out

    def assertGridSize(self, map, expected_columns, expected_rows=None):
        if expected_rows is None:
            expected_rows = expected_columns
        self.assertEqual(map.num_rows, expected_rows)
        self.assertEqual(map.num_cols, expected_columns)
        self.assertEqual(map.num_cells, expected_rows*expected_columns)
        self.assertEqual(len(list(map.all_cells())), expected_rows*expected_columns)

    def test_grid_size(self):
        map = WorldMap(self._generate_grid(1, 3), self.settings)
        self.assertGridSize(map, 1, 3)

    def test_generated_map(self):
        map = WorldMap.generate_empty_map(2, 5)
        self.assertGridSize(map, 5, 2)

    def test_all_cells(self):
        map = WorldMap(self._generate_grid(), self.settings)
        cell_names = [c.name for c in map.all_cells()]
        self.assertIn('A', cell_names)
        self.assertIn('B', cell_names)
        self.assertIn('C', cell_names)
        self.assertIn('D', cell_names)
        self.assertEqual(len(cell_names), 4)

    def test_score_cells(self):
        score_cell1 = MockCell(generates_score=True)
        score_cell2 = MockCell(generates_score=True)
        no_score_cell = MockCell()
<<<<<<< HEAD
        grid = self._grid_from_list([[score_cell1, no_score_cell], [no_score_cell, score_cell2]])
        map = WorldMap(grid)
=======
        grid = [[score_cell1, no_score_cell], [no_score_cell, score_cell2]]
        map = WorldMap(grid, self.settings)
>>>>>>> 496f5183
        cells = list(map.score_cells())
        self.assertIn(score_cell1, cells)
        self.assertIn(score_cell2, cells)
        self.assertEqual(len(cells), 2, "Non-scoring cells present")

    def test_potential_spawns(self):
        spawnable1 = MockCell()
        spawnable2 = MockCell()
        score_cell = MockCell(generates_score=True)
        unhabitable = MockCell(habitable=False)
        filled = MockCell(avatar='avatar')
<<<<<<< HEAD
        grid = self._grid_from_list([[spawnable1, score_cell, unhabitable], [unhabitable, spawnable2, filled]])
        map = WorldMap(grid)
=======
        grid = [[spawnable1, score_cell, unhabitable], [unhabitable, spawnable2, filled]]
        map = WorldMap(grid, self.settings)
>>>>>>> 496f5183
        cells = list(map.potential_spawn_locations())
        self.assertIn(spawnable1, cells)
        self.assertIn(spawnable2, cells)
        self.assertNotIn(score_cell, cells, "Score cells should not be spawns")
        self.assertNotIn(unhabitable, cells, "Unhabitable cells should not be spawns")
        self.assertNotIn(filled, cells, "Cells with avatars should not be spawns")
        self.assertEqual(len(cells), 2)

    def test_pickup_cells(self):
        pickup_cell1 = MockCell(pickup=MockPickup())
        pickup_cell2 = MockCell(pickup=MockPickup())
        no_pickup_cell = MockCell()
<<<<<<< HEAD
        grid = self._grid_from_list([[pickup_cell1, no_pickup_cell], [no_pickup_cell, pickup_cell2]])
        map = WorldMap(grid)
=======
        grid = [[pickup_cell1, no_pickup_cell], [no_pickup_cell, pickup_cell2]]
        map = WorldMap(grid, self.settings)
>>>>>>> 496f5183
        cells = list(map.pickup_cells())
        self.assertIn(pickup_cell1, cells)
        self.assertIn(pickup_cell2, cells)
        self.assertEqual(len(cells), 2, "Non-pickup cells present")

    def test_location_on_map(self):
        map = WorldMap(self._generate_grid(), self.settings)
        for x in (0, 1):
            for y in (0, 1):
                self.assertTrue(map.is_on_map(Location(x, y)))

    def test_x_off_map(self):
        map = WorldMap(self._generate_grid(), self.settings)
        for y in (0, 1):
            self.assertFalse(map.is_on_map(Location(-1, y)))
            self.assertFalse(map.is_on_map(Location(2, y)))

    def test_y_off_map(self):
        map = WorldMap(self._generate_grid(), self.settings)
        for x in (0, 1):
            self.assertFalse(map.is_on_map(Location(x, -1)))
            self.assertFalse(map.is_on_map(Location(x, 2)))

    def test_get_valid_cell(self):
        map = WorldMap(self._generate_grid(), self.settings)
        for x in (0, 1):
            for y in (0, 1):
                location = Location(x, y)
                self.assertEqual(map.get_cell(location).location, location)

    def test_get_x_off_map(self):
        map = WorldMap(self._generate_grid(), self.settings)
        for y in (0, 1):
            with self.assertRaises(ValueError):
                map.get_cell(Location(-1, y))
            with self.assertRaises(ValueError):
                map.get_cell(Location(2, y))

    def test_get_y_off_map(self):
        map = WorldMap(self._generate_grid(), self.settings)
        for x in (0, 1):
            with self.assertRaises(ValueError):
                map.get_cell(Location(x, -1))
            with self.assertRaises(ValueError):
                map.get_cell(Location(x, 2))

    def test_grid_expand(self):
<<<<<<< HEAD
        world_map.TARGET_NUM_CELLS_PER_AVATAR = 5
        map = WorldMap(self._generate_grid())
        map.update(1)
        self.assertTrue(map.is_on_map(Location(-1, -1)))
        self.assertTrue(map.is_on_map(Location(-1, 2)))
        self.assertTrue(map.is_on_map(Location(2, 2)))
        self.assertTrue(map.is_on_map(Location(2, -1)))
=======
        self.settings['TARGET_NUM_CELLS_PER_AVATAR'] = 5
        map = WorldMap(self._generate_grid(), self.settings)
        map.reconstruct_interactive_state(1)
        self.assertGridSize(map, 3)

        map.reconstruct_interactive_state(2)
>>>>>>> 496f5183
        self.assertGridSize(map, 4)
        map.update(4)
        self.assertGridSize(map, 6)
        self.assertTrue(map.is_on_map(Location(0, 3)))
        self.assertTrue(map.is_on_map(Location(3, 0)))
        self.assertTrue(map.is_on_map(Location(-2, 0)))
        self.assertTrue(map.is_on_map(Location(0, -2)))

    def test_grid_doesnt_expand(self):
<<<<<<< HEAD
        world_map.TARGET_NUM_CELLS_PER_AVATAR = 4
        map = WorldMap(self._generate_grid())
        map.update(1)
=======
        self.settings['TARGET_NUM_CELLS_PER_AVATAR'] = 4
        map = WorldMap(self._generate_grid(), self.settings)
        map.reconstruct_interactive_state(1)
>>>>>>> 496f5183
        self.assertGridSize(map, 2)

    def test_scores_removed(self):
        self.settings['SCORE_DESPAWN_CHANCE'] = 1
        grid = self._generate_grid()
<<<<<<< HEAD
        grid[Location(0, 1)].generates_score = True
        map = WorldMap(grid)
        map.update(1)
=======
        grid[0][1].generates_score = True
        map = WorldMap(grid, self.settings)
        map.reconstruct_interactive_state(1)
>>>>>>> 496f5183
        self.assertEqual(len(list(map.score_cells())), 0)

    def test_score_despawn_chance(self):
        self.settings['TARGET_NUM_SCORE_LOCATIONS_PER_AVATAR'] = 0
        grid = self._generate_grid()
<<<<<<< HEAD
        grid[Location(0, 1)].generates_score = True
        map = WorldMap(grid)
        map.update(1)
        self.assertIn(grid[Location(0, 1)], map.score_cells())
        self.assertEqual(len(list(map.score_cells())), 1)

    def test_scores_added(self):
        world_map.TARGET_NUM_SCORE_LOCATIONS_PER_AVATAR = 1
        map = WorldMap(self._generate_grid())
        map.update(1)
=======
        grid[0][1].generates_score = True
        map = WorldMap(grid, self.settings)
        map.reconstruct_interactive_state(1)
        self.assertIn(grid[0][1], map.score_cells())
        self.assertEqual(len(list(map.score_cells())), 1)

    def test_scores_added(self):
        self.settings['TARGET_NUM_SCORE_LOCATIONS_PER_AVATAR'] = 1
        map = WorldMap(self._generate_grid(), self.settings)
        map.reconstruct_interactive_state(1)
>>>>>>> 496f5183
        self.assertEqual(len(list(map.score_cells())), 1)

        map.update(2)
        self.assertEqual(len(list(map.score_cells())), 2)

    def test_scores_applied(self):
        grid = self._generate_grid()
        avatar = DummyAvatar()
        grid[Location(1, 1)].generates_score = True
        grid[Location(1, 1)].avatar = avatar
        WorldMap(grid).update(1)
        self.assertEqual(avatar.score, 1)

    def test_scores_not_added_when_at_target(self):
        self.settings['TARGET_NUM_SCORE_LOCATIONS_PER_AVATAR'] = 1
        grid = self._generate_grid()
<<<<<<< HEAD
        grid[Location(0, 1)].generates_score = True
        map = WorldMap(grid)
        map.update(1)
=======
        grid[0][1].generates_score = True
        map = WorldMap(grid, self.settings)
        map.reconstruct_interactive_state(1)
>>>>>>> 496f5183
        self.assertEqual(len(list(map.score_cells())), 1)
        self.assertIn(grid[Location(0, 1)], map.score_cells())

<<<<<<< HEAD
    def test_no_score_cells_generated_if_no_suitable_cells(self):
        world_map.TARGET_NUM_SCORE_LOCATIONS_PER_AVATAR = 1
        grid = self._generate_grid(1, 1)
        grid[Location(0, 0)].avatar = 'avatar'
        map = WorldMap(grid)
        map.update(1)
        self.assertEqual(len(list(map.score_cells())), 0)

    def test_pickups_added(self):
        world_map.TARGET_NUM_PICKUPS_PER_AVATAR = 1
        world_map.PICKUP_SPAWN_CHANCE = 1
        map = WorldMap(self._generate_grid())
        map.update(1)
=======
    def test_not_enough_score_space(self):
        self.settings['TARGET_NUM_SCORE_LOCATIONS_PER_AVATAR'] = 1
        grid = self._generate_grid(1)
        grid = [[MockCell(avatar='avatar')]]
        map = WorldMap(grid, self.settings)
        map.reconstruct_interactive_state(1)
        self.assertEqual(len(list(map.score_cells())), 0)

    def test_pickups_added(self):
        self.settings['TARGET_NUM_PICKUPS_PER_AVATAR'] = 1
        self.settings['PICKUP_SPAWN_CHANCE'] = 1
        map = WorldMap(self._generate_grid(), self.settings)
        map.reconstruct_interactive_state(1)
>>>>>>> 496f5183
        self.assertEqual(len(list(map.pickup_cells())), 1)

        map.update(2)
        self.assertEqual(len(list(map.pickup_cells())), 2)

    def test_pickups_applied(self):
        grid = self._generate_grid()
        pickup = MockPickup()
        avatar = DummyAvatar()
        grid[Location(1, 1)].pickup = pickup
        grid[Location(1, 1)].avatar = avatar
        WorldMap(grid).update(1)
        self.assertEqual(pickup.applied_to, avatar)

    def test_pickup_spawn_chance(self):
        self.settings['TARGET_NUM_PICKUPS_PER_AVATAR'] = 5
        self.settings['PICKUP_SPAWN_CHANCE'] = 0
        grid = self._generate_grid()
<<<<<<< HEAD
        map = WorldMap(grid)
        map.update(1)
=======
        map = WorldMap(grid, self.settings)
        map.reconstruct_interactive_state(1)
>>>>>>> 496f5183
        self.assertEqual(len(list(map.pickup_cells())), 0)

    def test_pickups_not_added_when_at_target(self):
        self.settings['TARGET_NUM_PICKUPS_PER_AVATAR'] = 1
        grid = self._generate_grid()
<<<<<<< HEAD
        grid[Location(0, 1)].pickup = MockPickup()
        map = WorldMap(grid)
        map.update(1)
=======
        grid[0][1].pickup = True
        map = WorldMap(grid, self.settings)
        map.reconstruct_interactive_state(1)
>>>>>>> 496f5183
        self.assertEqual(len(list(map.pickup_cells())), 1)
        self.assertIn(grid[Location(0, 1)], map.pickup_cells())

    def test_not_enough_pickup_space(self):
<<<<<<< HEAD
        world_map.TARGET_NUM_PICKUPS_PER_AVATAR = 1
        grid = self._generate_grid(1, 1)
        grid[Location(0, 0)].generates_score = True
        map = WorldMap(grid)
        map.update(1)
=======
        self.settings['TARGET_NUM_PICKUPS_PER_AVATAR'] = 1
        grid = self._generate_grid(1)
        grid = [[MockCell(avatar='avatar')]]
        map = WorldMap(grid, self.settings)
        map.reconstruct_interactive_state(1)
>>>>>>> 496f5183
        self.assertEqual(len(list(map.pickup_cells())), 0)

    def test_random_spawn_location(self):
        cell = MockCell()
<<<<<<< HEAD
        map = WorldMap({Location(0, 0): cell})
        self.assertEqual(map.get_random_spawn_location(), cell.location)

    def test_random_spawn_location_with_no_candidates(self):
        grid = self._generate_grid(1, 1)
        map = WorldMap(grid)
        grid[Location(0, 0)].avatar = True
=======
        map = WorldMap([[cell]], self.settings)
        self.assertEqual(map.get_random_spawn_location(), cell.location)

    def test_random_spawn_location_with_no_candidates(self):
        cell = MockCell()
        map = WorldMap([[cell]], self.settings)
        cell.avatar = 'true'
>>>>>>> 496f5183
        with self.assertRaises(IndexError):
            map.get_random_spawn_location()

    def test_can_move_to(self):
        map = WorldMap(self._generate_grid(), self.settings)
        target = Location(1, 1)
        self.assertTrue(map.can_move_to(target))

    def test_cannot_move_to_cell_off_grid(self):
        map = WorldMap(self._generate_grid(), self.settings)
        target = Location(4, 1)
        self.assertFalse(map.can_move_to(target))

    def test_cannot_move_to_uninhabitable_cell(self):
        target = Location(0, 0)
        cell = MockCell(target, habitable=False)
<<<<<<< HEAD
        map = WorldMap({target: cell})
=======
        map = WorldMap([[cell]], self.settings)
>>>>>>> 496f5183
        self.assertFalse(map.can_move_to(target))

    def test_cannot_move_to_habited_cell(self):
        target = Location(0, 0)
        cell = MockCell(target, avatar=DummyAvatar(target, 0))
<<<<<<< HEAD
        map = WorldMap({target: cell})
        target = Location(0, 0)
        self.assertFalse(map.can_move_to(target))

    def test_empty_grid(self):
        map = WorldMap({})
        self.assertFalse(map.is_on_map(Location(0, 0)))

    def test_iter(self):
        grid = [
            [MockCell(Location(-1, -1), name='A'), MockCell(Location(-1, 0), name='B'), MockCell(Location(-1, 1), name='C')],
            [MockCell(Location(0, -1), name='D'), MockCell(Location(0, 0), name='E'), MockCell(Location(0, 1), name='F')],
            [MockCell(Location(1, -1), name='E'), MockCell(Location(1, 0), name='G'), MockCell(Location(1, 1), name='H')],
        ]
        map = WorldMap(self._grid_from_list(grid))
        self.assertEqual([list(column) for column in map], grid)


class TestWorldMapWithOriginCentre(TestWorldMap):
    def setUp(self):
        world_map.TARGET_NUM_CELLS_PER_AVATAR = 0
        world_map.TARGET_NUM_PICKUPS_PER_AVATAR = 0
        world_map.TARGET_NUM_SCORE_LOCATIONS_PER_AVATAR = 0
        world_map.SCORE_DESPAWN_CHANCE = 0
        world_map.PICKUP_SPAWN_CHANCE = 0

    def _generate_grid(self, columns=2, rows=2):
        alphabet = iter(ascii_uppercase)
        grid = {Location(x, y): MockCell(Location(x, y), name=next(alphabet))
                for x in xrange(-int_ceil(columns/2.0)+1, int_floor(columns/2.0)+1) for y in xrange(-int_ceil(rows/2.0)+1, int_floor(rows/2.0)+1)}

        return grid

    def _grid_from_list(self, in_list):
        out = {}
        min_x = -int_ceil(len(in_list)/2.0) + 1
        min_y = -int_ceil(len(in_list[0])/2.0) + 1
        for i, column in enumerate(in_list):
            x = i + min_x
            for j, cell in enumerate(column):
                y = j + min_y
                out[Location(x, y)] = cell
        return out

    def test_retrieve_negative(self):
        map = WorldMap(self._generate_grid(3, 3))
        self.assertTrue(map.is_on_map(Location(-1, -1)))
=======
        map = WorldMap([[cell]], self.settings)
        target = Location(0, 0)
        self.assertFalse(map.can_move_to(target))


class TestStaticSpawnDecorator(TestCase):
    def test_spawn_is_static(self):
        decorated_map = WorldMapStaticSpawnDecorator(WorldMap({}, {}), Location(3, 7))
        for _ in xrange(5):
            self.assertEqual(decorated_map.get_random_spawn_location(), Location(3, 7))
>>>>>>> 496f5183
<|MERGE_RESOLUTION|>--- conflicted
+++ resolved
@@ -5,10 +5,11 @@
 from unittest import TestCase
 
 from simulation.location import Location
-<<<<<<< HEAD
 from simulation.world_map import Cell, WorldMap
+
 from .dummy_avatar import DummyAvatar
 from .maps import MockCell, MockPickup
+from simulation.world_map import Cell, WorldMap, WorldMapStaticSpawnDecorator
 
 
 def int_ceil(num):
@@ -17,12 +18,6 @@
 
 def int_floor(num):
     return int(math.floor(num))
-=======
-
-from .dummy_avatar import DummyAvatar
-from .maps import MockCell
-from simulation.world_map import Cell, WorldMap, WorldMapStaticSpawnDecorator
->>>>>>> 496f5183
 
 
 class Serialiser(object):
@@ -127,13 +122,8 @@
         score_cell1 = MockCell(generates_score=True)
         score_cell2 = MockCell(generates_score=True)
         no_score_cell = MockCell()
-<<<<<<< HEAD
         grid = self._grid_from_list([[score_cell1, no_score_cell], [no_score_cell, score_cell2]])
-        map = WorldMap(grid)
-=======
-        grid = [[score_cell1, no_score_cell], [no_score_cell, score_cell2]]
-        map = WorldMap(grid, self.settings)
->>>>>>> 496f5183
+        map = WorldMap(grid, self.settings)
         cells = list(map.score_cells())
         self.assertIn(score_cell1, cells)
         self.assertIn(score_cell2, cells)
@@ -145,13 +135,8 @@
         score_cell = MockCell(generates_score=True)
         unhabitable = MockCell(habitable=False)
         filled = MockCell(avatar='avatar')
-<<<<<<< HEAD
         grid = self._grid_from_list([[spawnable1, score_cell, unhabitable], [unhabitable, spawnable2, filled]])
-        map = WorldMap(grid)
-=======
-        grid = [[spawnable1, score_cell, unhabitable], [unhabitable, spawnable2, filled]]
-        map = WorldMap(grid, self.settings)
->>>>>>> 496f5183
+        map = WorldMap(grid, self.settings)
         cells = list(map.potential_spawn_locations())
         self.assertIn(spawnable1, cells)
         self.assertIn(spawnable2, cells)
@@ -164,13 +149,8 @@
         pickup_cell1 = MockCell(pickup=MockPickup())
         pickup_cell2 = MockCell(pickup=MockPickup())
         no_pickup_cell = MockCell()
-<<<<<<< HEAD
         grid = self._grid_from_list([[pickup_cell1, no_pickup_cell], [no_pickup_cell, pickup_cell2]])
-        map = WorldMap(grid)
-=======
-        grid = [[pickup_cell1, no_pickup_cell], [no_pickup_cell, pickup_cell2]]
-        map = WorldMap(grid, self.settings)
->>>>>>> 496f5183
+        map = WorldMap(grid, self.settings)
         cells = list(map.pickup_cells())
         self.assertIn(pickup_cell1, cells)
         self.assertIn(pickup_cell2, cells)
@@ -218,22 +198,13 @@
                 map.get_cell(Location(x, 2))
 
     def test_grid_expand(self):
-<<<<<<< HEAD
-        world_map.TARGET_NUM_CELLS_PER_AVATAR = 5
-        map = WorldMap(self._generate_grid())
+        self.settings['TARGET_NUM_CELLS_PER_AVATAR'] = 5
+        map = WorldMap(self._generate_grid(), self.settings)
         map.update(1)
         self.assertTrue(map.is_on_map(Location(-1, -1)))
         self.assertTrue(map.is_on_map(Location(-1, 2)))
         self.assertTrue(map.is_on_map(Location(2, 2)))
         self.assertTrue(map.is_on_map(Location(2, -1)))
-=======
-        self.settings['TARGET_NUM_CELLS_PER_AVATAR'] = 5
-        map = WorldMap(self._generate_grid(), self.settings)
-        map.reconstruct_interactive_state(1)
-        self.assertGridSize(map, 3)
-
-        map.reconstruct_interactive_state(2)
->>>>>>> 496f5183
         self.assertGridSize(map, 4)
         map.update(4)
         self.assertGridSize(map, 6)
@@ -243,57 +214,32 @@
         self.assertTrue(map.is_on_map(Location(0, -2)))
 
     def test_grid_doesnt_expand(self):
-<<<<<<< HEAD
-        world_map.TARGET_NUM_CELLS_PER_AVATAR = 4
-        map = WorldMap(self._generate_grid())
-        map.update(1)
-=======
         self.settings['TARGET_NUM_CELLS_PER_AVATAR'] = 4
         map = WorldMap(self._generate_grid(), self.settings)
-        map.reconstruct_interactive_state(1)
->>>>>>> 496f5183
+        map.update(1)
         self.assertGridSize(map, 2)
 
     def test_scores_removed(self):
         self.settings['SCORE_DESPAWN_CHANCE'] = 1
         grid = self._generate_grid()
-<<<<<<< HEAD
-        grid[Location(0, 1)].generates_score = True
-        map = WorldMap(grid)
-        map.update(1)
-=======
         grid[0][1].generates_score = True
         map = WorldMap(grid, self.settings)
-        map.reconstruct_interactive_state(1)
->>>>>>> 496f5183
+        map.update(1)
         self.assertEqual(len(list(map.score_cells())), 0)
 
     def test_score_despawn_chance(self):
         self.settings['TARGET_NUM_SCORE_LOCATIONS_PER_AVATAR'] = 0
         grid = self._generate_grid()
-<<<<<<< HEAD
-        grid[Location(0, 1)].generates_score = True
-        map = WorldMap(grid)
-        map.update(1)
-        self.assertIn(grid[Location(0, 1)], map.score_cells())
-        self.assertEqual(len(list(map.score_cells())), 1)
-
-    def test_scores_added(self):
-        world_map.TARGET_NUM_SCORE_LOCATIONS_PER_AVATAR = 1
-        map = WorldMap(self._generate_grid())
-        map.update(1)
-=======
         grid[0][1].generates_score = True
         map = WorldMap(grid, self.settings)
-        map.reconstruct_interactive_state(1)
+        map.update(1)
         self.assertIn(grid[0][1], map.score_cells())
         self.assertEqual(len(list(map.score_cells())), 1)
 
     def test_scores_added(self):
         self.settings['TARGET_NUM_SCORE_LOCATIONS_PER_AVATAR'] = 1
         map = WorldMap(self._generate_grid(), self.settings)
-        map.reconstruct_interactive_state(1)
->>>>>>> 496f5183
+        map.update(1)
         self.assertEqual(len(list(map.score_cells())), 1)
 
         map.update(2)
@@ -310,47 +256,25 @@
     def test_scores_not_added_when_at_target(self):
         self.settings['TARGET_NUM_SCORE_LOCATIONS_PER_AVATAR'] = 1
         grid = self._generate_grid()
-<<<<<<< HEAD
         grid[Location(0, 1)].generates_score = True
-        map = WorldMap(grid)
-        map.update(1)
-=======
-        grid[0][1].generates_score = True
-        map = WorldMap(grid, self.settings)
-        map.reconstruct_interactive_state(1)
->>>>>>> 496f5183
+        map = WorldMap(grid, self.settings)
+        map.update(1)
         self.assertEqual(len(list(map.score_cells())), 1)
         self.assertIn(grid[Location(0, 1)], map.score_cells())
 
-<<<<<<< HEAD
-    def test_no_score_cells_generated_if_no_suitable_cells(self):
-        world_map.TARGET_NUM_SCORE_LOCATIONS_PER_AVATAR = 1
+    def test_not_enough_score_space(self):
+        self.settings['TARGET_NUM_SCORE_LOCATIONS_PER_AVATAR'] = 1
         grid = self._generate_grid(1, 1)
         grid[Location(0, 0)].avatar = 'avatar'
-        map = WorldMap(grid)
-        map.update(1)
-        self.assertEqual(len(list(map.score_cells())), 0)
-
-    def test_pickups_added(self):
-        world_map.TARGET_NUM_PICKUPS_PER_AVATAR = 1
-        world_map.PICKUP_SPAWN_CHANCE = 1
-        map = WorldMap(self._generate_grid())
-        map.update(1)
-=======
-    def test_not_enough_score_space(self):
-        self.settings['TARGET_NUM_SCORE_LOCATIONS_PER_AVATAR'] = 1
-        grid = self._generate_grid(1)
-        grid = [[MockCell(avatar='avatar')]]
-        map = WorldMap(grid, self.settings)
-        map.reconstruct_interactive_state(1)
+        map = WorldMap(grid, self.settings)
+        map.update(1)
         self.assertEqual(len(list(map.score_cells())), 0)
 
     def test_pickups_added(self):
         self.settings['TARGET_NUM_PICKUPS_PER_AVATAR'] = 1
         self.settings['PICKUP_SPAWN_CHANCE'] = 1
         map = WorldMap(self._generate_grid(), self.settings)
-        map.reconstruct_interactive_state(1)
->>>>>>> 496f5183
+        map.update(1)
         self.assertEqual(len(list(map.pickup_cells())), 1)
 
         map.update(2)
@@ -369,65 +293,36 @@
         self.settings['TARGET_NUM_PICKUPS_PER_AVATAR'] = 5
         self.settings['PICKUP_SPAWN_CHANCE'] = 0
         grid = self._generate_grid()
-<<<<<<< HEAD
-        map = WorldMap(grid)
-        map.update(1)
-=======
-        map = WorldMap(grid, self.settings)
-        map.reconstruct_interactive_state(1)
->>>>>>> 496f5183
+        map = WorldMap(grid, self.settings)
+        map.update(1)
         self.assertEqual(len(list(map.pickup_cells())), 0)
 
     def test_pickups_not_added_when_at_target(self):
         self.settings['TARGET_NUM_PICKUPS_PER_AVATAR'] = 1
         grid = self._generate_grid()
-<<<<<<< HEAD
         grid[Location(0, 1)].pickup = MockPickup()
-        map = WorldMap(grid)
-        map.update(1)
-=======
-        grid[0][1].pickup = True
-        map = WorldMap(grid, self.settings)
-        map.reconstruct_interactive_state(1)
->>>>>>> 496f5183
+        map = WorldMap(grid, self.settings)
+        map.update(1)
         self.assertEqual(len(list(map.pickup_cells())), 1)
         self.assertIn(grid[Location(0, 1)], map.pickup_cells())
 
     def test_not_enough_pickup_space(self):
-<<<<<<< HEAD
-        world_map.TARGET_NUM_PICKUPS_PER_AVATAR = 1
+        self.settings['TARGET_NUM_PICKUPS_PER_AVATAR'] = 1
         grid = self._generate_grid(1, 1)
         grid[Location(0, 0)].generates_score = True
-        map = WorldMap(grid)
-        map.update(1)
-=======
-        self.settings['TARGET_NUM_PICKUPS_PER_AVATAR'] = 1
-        grid = self._generate_grid(1)
-        grid = [[MockCell(avatar='avatar')]]
-        map = WorldMap(grid, self.settings)
-        map.reconstruct_interactive_state(1)
->>>>>>> 496f5183
+        map = WorldMap(grid, self.settings)
+        map.update(1)
         self.assertEqual(len(list(map.pickup_cells())), 0)
 
     def test_random_spawn_location(self):
         cell = MockCell()
-<<<<<<< HEAD
-        map = WorldMap({Location(0, 0): cell})
+        map = WorldMap({Location(0, 0): cell}, self.settings)
         self.assertEqual(map.get_random_spawn_location(), cell.location)
 
     def test_random_spawn_location_with_no_candidates(self):
         grid = self._generate_grid(1, 1)
-        map = WorldMap(grid)
+        map = WorldMap(grid, self.settings)
         grid[Location(0, 0)].avatar = True
-=======
-        map = WorldMap([[cell]], self.settings)
-        self.assertEqual(map.get_random_spawn_location(), cell.location)
-
-    def test_random_spawn_location_with_no_candidates(self):
-        cell = MockCell()
-        map = WorldMap([[cell]], self.settings)
-        cell.avatar = 'true'
->>>>>>> 496f5183
         with self.assertRaises(IndexError):
             map.get_random_spawn_location()
 
@@ -444,18 +339,13 @@
     def test_cannot_move_to_uninhabitable_cell(self):
         target = Location(0, 0)
         cell = MockCell(target, habitable=False)
-<<<<<<< HEAD
-        map = WorldMap({target: cell})
-=======
-        map = WorldMap([[cell]], self.settings)
->>>>>>> 496f5183
+        map = WorldMap({target: cell}, self.settings)
         self.assertFalse(map.can_move_to(target))
 
     def test_cannot_move_to_habited_cell(self):
         target = Location(0, 0)
         cell = MockCell(target, avatar=DummyAvatar(target, 0))
-<<<<<<< HEAD
-        map = WorldMap({target: cell})
+        map = WorldMap({target: cell}, self.settings)
         target = Location(0, 0)
         self.assertFalse(map.can_move_to(target))
 
@@ -502,15 +392,10 @@
     def test_retrieve_negative(self):
         map = WorldMap(self._generate_grid(3, 3))
         self.assertTrue(map.is_on_map(Location(-1, -1)))
-=======
-        map = WorldMap([[cell]], self.settings)
-        target = Location(0, 0)
-        self.assertFalse(map.can_move_to(target))
 
 
 class TestStaticSpawnDecorator(TestCase):
     def test_spawn_is_static(self):
         decorated_map = WorldMapStaticSpawnDecorator(WorldMap({}, {}), Location(3, 7))
         for _ in xrange(5):
-            self.assertEqual(decorated_map.get_random_spawn_location(), Location(3, 7))
->>>>>>> 496f5183
+            self.assertEqual(decorated_map.get_random_spawn_location(), Location(3, 7))