--- conflicted
+++ resolved
@@ -4,17 +4,12 @@
 from simulation import event
 from simulation import action
 from simulation.location import Location
-<<<<<<< HEAD
-from .dummy_avatar import DummyAvatarRunner
-from .maps import InfiniteMap, EmptyMap, ScoreOnOddColumnsMap, AvatarMap, PickupMap, MockPickup
-=======
-from simulation.direction import NORTH, EAST, SOUTH, WEST
->>>>>>> e17bcb31
+from simulation.direction import EAST
 from simulation.game_state import GameState
 from simulation.avatar.avatar_manager import AvatarManager
 
 from .dummy_avatar import MoveDummy
-from .maps import InfiniteMap, EmptyMap, ScoreOnOddColumnsMap, AvatarMap
+from .maps import InfiniteMap, EmptyMap, ScoreOnOddColumnsMap, AvatarMap, MockPickup, PickupMap
 
 ORIGIN = Location(x=0, y=0)
 EAST_OF_ORIGIN = Location(x=1, y=0)
@@ -50,28 +45,6 @@
 
         self.assertEqual(self.avatar.location, ORIGIN)
         self.assertEqual(self.avatar.events, [event.FailedMoveEvent(ORIGIN, NORTH_OF_ORIGIN)])
-
-    def test_move_action_to_score_square(self):
-        game_state = GameState(ScoreOnOddColumnsMap(), self.avatar_manager)
-        self.assertEqual(self.avatar.score, 0)
-
-        action.MoveAction(self.avatar, {'x': 1, 'y': 0}).process(game_state.world_map)
-        game_state.world_map.apply_score()
-        self.assertEqual(self.avatar.score, 1)
-
-        action.MoveAction(self.avatar, {'x': 1, 'y': 0}).process(game_state.world_map)
-        game_state.world_map.apply_score()
-        self.assertEqual(self.avatar.score, 1)
-
-        action.MoveAction(self.avatar, {'x': 1, 'y': 0}).process(game_state.world_map)
-        game_state.world_map.apply_score()
-        self.assertEqual(self.avatar.score, 2)
-
-    def test_pickup_applied(self):
-        pickup = MockPickup()
-        game_state = GameState(PickupMap(pickup), self.avatar_manager)
-        action.WaitAction().apply(game_state, self.avatar)
-        self.assertEqual(pickup.applied_to, self.avatar)
 
     def test_successful_attack_action(self):
         game_state = GameState(AvatarMap(self.other_avatar), self.avatar_manager)
