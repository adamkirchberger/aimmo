--- conflicted
+++ resolved
@@ -45,19 +45,11 @@
         self.generates_score = generates_score
         self.avatar = None
         self.pickup = None
-<<<<<<< HEAD
         self.partially_fogged = partially_fogged
+        self.actions = []
 
     def __repr__(self):
         return 'Cell({} h={} s={} a={} p={} f{})'.format(self.location, self.habitable, self.generates_score, self.avatar, self.pickup, self.partially_fogged)
-=======
-        self.actions = []
-
-    def __repr__(self):
-        return 'Cell({} h={} s={} a={} p={})'.format(
-            self.location, self.habitable, self.generates_score, self.avatar,
-            self.pickup)
->>>>>>> 73d32405
 
     def __eq__(self, other):
         return self.location == other.location
@@ -241,7 +233,7 @@
             return cell.moves[0].avatar
 
         return None
-
+        
     def get_no_fog_distance(self):
         return NO_FOG_OF_WAR_DISTANCE
 
