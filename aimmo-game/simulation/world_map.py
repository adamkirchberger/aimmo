--- conflicted
+++ resolved
@@ -124,16 +124,9 @@
         except KeyError:
             # For backwards-compatibility, this throws ValueError
             raise ValueError('Location %s is not on the map' % location)
-<<<<<<< HEAD
-        cell = self.grid[location.x][location.y]
-        assert cell.location == location,\
-            'location lookup mismatch: arg={}, found={}'.format(location, cell.location)
-        return cell
-=======
 
     def get_cell_by_coords(self, x, y):
         return self.get_cell(Location(x, y))
->>>>>>> f41b6d84
 
     def clear_cell_actions(self, location):
         try:
