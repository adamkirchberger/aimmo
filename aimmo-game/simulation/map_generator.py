import heapq
import random
from itertools import tee
from simulation.direction import ALL_DIRECTIONS
from simulation.location import Location
from simulation.world_map import WorldMap
from six.moves import zip, range


def generate_map(height, width, obstacle_ratio=0.1):
    world_map = WorldMap.generate_empty_map(height, width)

    # We designate one non-corner edge cell as empty, to ensure that the map can be expanded
    always_empty_edge_x, always_empty_edge_y = get_random_edge_index(world_map)
    always_empty_location = Location(always_empty_edge_x, always_empty_edge_y)

<<<<<<< HEAD
    for x, y in shuffled(_get_edge_coordinates(height, width)):
        if (x, y) != (always_empty_edge_x, always_empty_edge_y) and\
                random.random() < obstacle_ratio:
            cell = grid[x][y]
=======
    for cell in shuffled(world_map.all_cells()):
        if cell.location != always_empty_location and random.random() < obstacle_ratio:
>>>>>>> f41b6d84
            cell.habitable = False
            # So long as all habitable neighbours can still reach each other,
            # then the map cannot get bisected
            if not _all_habitable_neighbours_can_reach_each_other(cell, world_map):
                cell.habitable = True

    return world_map


def _get_edge_coordinates(height, width):
    for x in range(width):
        for y in range(height):
            yield x, y


def shuffled(iterable):
    values = list(iterable)
    random.shuffle(values)
    return iter(values)


def pairwise(iterable):
    """s -> (s0,s1), (s1,s2), (s2, s3), ..."""
    a, b = tee(iterable)
    next(b, None)
    return zip(a, b)


def _all_habitable_neighbours_can_reach_each_other(cell, world_map):
    neighbours = get_adjacent_habitable_cells(cell, world_map)

    assert len(neighbours) >= 1
    neighbour_pairs = ((n1, n2) for n1, n2 in pairwise(neighbours))
    shortest_path_exists = (get_shortest_path_between(n1, n2, world_map) is not None
                            for n1, n2 in neighbour_pairs)
    return all(shortest_path_exists)


def get_shortest_path_between(source_cell, destination_cell, world_map):

    def manhattan_distance_to_destination_cell(this_branch):
        branch_tip_location = this_branch[-1].location
        x_distance = abs(branch_tip_location.x - destination_cell.location.x)
        y_distance = abs(branch_tip_location.y - destination_cell.location.y)
        return x_distance + y_distance + len(this_branch)

    branches = PriorityQueue(key=manhattan_distance_to_destination_cell, init_items=[[source_cell]])
    visited_cells = set()

    while branches:
        branch = branches.pop()

        for cell in get_adjacent_habitable_cells(branch[-1], world_map):
            if cell in visited_cells:
                continue

            visited_cells.add(cell)

            new_branch = branch + [cell]

            if cell == destination_cell:
                return new_branch

            branches.push(new_branch)

    return None


def get_random_edge_index(map, rng=random):
    num_row_cells = map.num_rows - 2
    num_col_cells = map.num_cols - 2
    num_edge_cells = 2*num_row_cells + 2*num_col_cells
    random_cell = rng.randint(0, num_edge_cells-1)

    if 0 <= random_cell < num_col_cells:
        # random non-corner cell on the first row
        return random_cell + 1 + map.min_x(), map.min_y()
    random_cell -= num_col_cells

    if 0 <= random_cell < num_col_cells:
        # random non-corner cell on the last row
        return random_cell + 1 + map.min_x(), map.max_y()
    random_cell -= num_col_cells

    if 0 <= random_cell < num_row_cells:
        # random non-corner cell on the first column
        return map.min_x(), map.min_y() + random_cell + 1
    random_cell -= num_row_cells

    assert 0 <= random_cell < num_row_cells
    # random non-corner cell on the last column
    return map.max_x(), map.min_y() + random_cell + 1


def get_adjacent_habitable_cells(cell, world_map):
    adjacent_locations = [cell.location + d for d in ALL_DIRECTIONS]
    adjacent_locations = [location for location in adjacent_locations
                          if world_map.is_on_map(location)]

    adjacent_cells = [world_map.get_cell(location) for location in adjacent_locations]
    return [c for c in adjacent_cells if c.habitable]


class PriorityQueue(object):
    def __init__(self, key, init_items=tuple()):
        self.key = key
        self.heap = [self._build_tuple(i) for i in init_items]
        heapq.heapify(self.heap)

    def _build_tuple(self, item):
        return self.key(item), item

    def push(self, item):
        to_push = self._build_tuple(item)
        heapq.heappush(self.heap, to_push)

    def pop(self):
        _, item = heapq.heappop(self.heap)
        return item

    def __len__(self):
        return len(self.heap)<|MERGE_RESOLUTION|>--- conflicted
+++ resolved
@@ -14,15 +14,8 @@
     always_empty_edge_x, always_empty_edge_y = get_random_edge_index(world_map)
     always_empty_location = Location(always_empty_edge_x, always_empty_edge_y)
 
-<<<<<<< HEAD
-    for x, y in shuffled(_get_edge_coordinates(height, width)):
-        if (x, y) != (always_empty_edge_x, always_empty_edge_y) and\
-                random.random() < obstacle_ratio:
-            cell = grid[x][y]
-=======
     for cell in shuffled(world_map.all_cells()):
         if cell.location != always_empty_location and random.random() < obstacle_ratio:
->>>>>>> f41b6d84
             cell.habitable = False
             # So long as all habitable neighbours can still reach each other,
             # then the map cannot get bisected
