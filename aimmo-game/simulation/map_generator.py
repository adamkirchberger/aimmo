--- conflicted
+++ resolved
@@ -9,31 +9,12 @@
 from simulation.direction import ALL_DIRECTIONS
 from simulation.game_state import GameState
 from simulation.location import Location
-<<<<<<< HEAD
-from simulation.world_map import WorldMap
-=======
 from simulation.world_map import Cell, WorldMap, WorldMapStaticSpawnDecorator
 from six.moves import zip, range
->>>>>>> 496f5183
+from simulation.world_map import WorldMap
 
 LOGGER = logging.getLogger(__name__)
 
-<<<<<<< HEAD
-def generate_map(height, width, obstacle_ratio=0.1):
-    world_map = WorldMap.generate_empty_map(height, width)
-
-    # We designate one non-corner edge cell as empty, to ensure that the map can be expanded
-    always_empty_edge_x, always_empty_edge_y = get_random_edge_index(world_map)
-    always_empty_location = Location(always_empty_edge_x, always_empty_edge_y)
-
-    for cell in shuffled(world_map.all_cells()):
-        if cell.location != always_empty_location and random.random() < obstacle_ratio:
-            cell.habitable = False
-            # So long as all habitable neighbours can still reach each other,
-            # then the map cannot get bisected
-            if not _all_habitable_neighbours_can_reach_each_other(cell, world_map):
-                cell.habitable = True
-=======
 DEFAULT_LEVEL_SETTINGS = {
     'TARGET_NUM_CELLS_PER_AVATAR': 0,
     'TARGET_NUM_SCORE_LOCATIONS_PER_AVATAR': 0,
@@ -47,7 +28,6 @@
 
 class _BaseGenerator(object):
     __metaclass__ = abc.ABCMeta
->>>>>>> 496f5183
 
     def __init__(self, settings):
         self.settings = settings
@@ -68,16 +48,18 @@
         height = self.settings['START_HEIGHT']
         width = self.settings['START_WIDTH']
         grid = [[Cell(Location(x, y)) for y in range(height)] for x in range(width)]
-        world_map = WorldMap(grid, self.settings)
+        # TODO: I think the following call will need self.settings
+        world_map = WorldMap.generate_empty_map(height, width)
 
         # We designate one non-corner edge cell as empty, to ensure that the map can be expanded
-        always_empty_edge_x, always_empty_edge_y = get_random_edge_index(height, width)
-
-        for x, y in shuffled(_get_edge_coordinates(height, width)):
-            if (x, y) != (always_empty_edge_x, always_empty_edge_y) and random.random() < self.settings['OBSTACLE_RATIO']:
-                cell = grid[x][y]
+        always_empty_edge_x, always_empty_edge_y = get_random_edge_index(world_map)
+        always_empty_location = Location(always_empty_edge_x, always_empty_edge_y)
+
+        for cell in shuffled(world_map.all_cells()):
+            if cell.location != always_empty_location and random.random() < obstacle_ratio:
                 cell.habitable = False
-                #   So long as all habitable neighbours can still reach each other, then the map cannot get bisected
+                # So long as all habitable neighbours can still reach each other,
+                # then the map cannot get bisected
                 if not _all_habitable_neighbours_can_reach_each_other(cell, world_map):
                     cell.habitable = True
 
