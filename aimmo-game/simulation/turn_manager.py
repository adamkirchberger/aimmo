import logging
import time
<<<<<<< HEAD
from threading import Lock
=======
from Queue import PriorityQueue
from threading import RLock
>>>>>>> 496f5183
from threading import Thread

from simulation.action import PRIORITIES

LOGGER = logging.getLogger(__name__)


class GameStateProvider:
    """
    Thread-safe container for the world state.

    TODO: think about changing to snapshot rather than lock?
    """

    def __init__(self):
        self._game_state = None
        self._lock = RLock()

    def __enter__(self):
        self._lock.acquire()
        return self._game_state

    def __exit__(self, type, value, traceback):
        self._lock.release()

    def set_world(self, new_game_state):
        self._lock.acquire()
        self._game_state = new_game_state
        self._lock.release()


state_provider = GameStateProvider()


class TurnManager(Thread):
    """
    Game loop
    """
    daemon = True

    def __init__(self, game_state, end_turn_callback, completion_url):
        state_provider.set_world(game_state)
        self.end_turn_callback = end_turn_callback
        self._completion_url = completion_url
        super(TurnManager, self).__init__()

    def run_turn(self):
        raise NotImplementedError("Abstract method.")

    def _register_action(self, avatar):
        """
        Send an avatar its view of the game state and register its chosen action.
        """
        with state_provider as game_state:
            state_view = game_state.get_state_for(avatar)

        if avatar.decide_action(state_view):
            with state_provider as game_state:
                avatar.action.register(game_state.world_map)

    def _update_environment(self, game_state):
        num_avatars = len(game_state.avatar_manager.active_avatars)
        game_state.world_map.reconstruct_interactive_state(num_avatars)

    def _mark_complete(self):
        from service import get_world_state
        requests.post(self._completion_url, json=get_world_state())

    def run(self):
        while True:
            try:
                self.run_turn()

<<<<<<< HEAD
                with state_provider as game_state:
                    game_state.update_environment()

                self.end_turn_callback()
            except Exception:
                LOGGER.exception('Error while running turn')
            time.sleep(0.5)
=======
            with state_provider as game_state:
                game_state.update_environment()
                game_state.world_map.apply_score()
                self.end_turn_callback()
                if game_state.is_complete():
                    LOGGER.info('Game complete')
                    self._mark_complete()
                time.sleep(0.5)
>>>>>>> 496f5183


class SequentialTurnManager(TurnManager):
    def run_turn(self):
        """
        Get and apply each avatar's action in turn.
        """
        with state_provider as game_state:
            avatars = game_state.avatar_manager.active_avatars

        for avatar in avatars:
            self._register_action(avatar)
            with state_provider as game_state:
                location_to_clear = avatar.action.target_location
                avatar.action.process(game_state.world_map)
                game_state.world_map.clear_cell_actions(location_to_clear)


class ConcurrentTurnManager(TurnManager):
    def run_turn(self):
        """
        Concurrently get the intended actions from all avatars and register
        them on the world map. Then apply actions in order of priority.
        """
        with state_provider as game_state:
            avatars = game_state.avatar_manager.active_avatars

        threads = [Thread(target=self._register_action,
                          args=(avatar,)) for avatar in avatars]

        [thread.start() for thread in threads]
        [thread.join() for thread in threads]

        # Waits applied first, then attacks, then moves.
        avatars.sort(key=lambda a: PRIORITIES[type(a.action)])

        locations_to_clear = {a.action.target_location for a in avatars
                              if a.action is not None}

        for action in (a.action for a in avatars if a.action is not None):
            with state_provider as game_state:
                action.process(game_state.world_map)

        for location in locations_to_clear:
            with state_provider as game_state:
                game_state.world_map.clear_cell_actions(location)<|MERGE_RESOLUTION|>--- conflicted
+++ resolved
@@ -1,11 +1,8 @@
 import logging
 import time
-<<<<<<< HEAD
 from threading import Lock
-=======
 from Queue import PriorityQueue
 from threading import RLock
->>>>>>> 496f5183
 from threading import Thread
 
 from simulation.action import PRIORITIES
@@ -79,24 +76,17 @@
             try:
                 self.run_turn()
 
-<<<<<<< HEAD
                 with state_provider as game_state:
                     game_state.update_environment()
 
                 self.end_turn_callback()
             except Exception:
                 LOGGER.exception('Error while running turn')
+
+            if game_state.is_complete():
+                LOGGER.info('Game complete')
+                self._mark_complete()
             time.sleep(0.5)
-=======
-            with state_provider as game_state:
-                game_state.update_environment()
-                game_state.world_map.apply_score()
-                self.end_turn_callback()
-                if game_state.is_complete():
-                    LOGGER.info('Game complete')
-                    self._mark_complete()
-                time.sleep(0.5)
->>>>>>> 496f5183
 
 
 class SequentialTurnManager(TurnManager):
