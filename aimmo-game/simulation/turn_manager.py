import logging
import time
from threading import Lock
from threading import Thread

from simulation.action import PRIORITIES

LOGGER = logging.getLogger(__name__)


class GameStateProvider:
    """
    Thread-safe container for the world state.

    TODO: think about changing to snapshot rather than lock?
    """

    def __init__(self):
        self._game_state = None
        self._lock = Lock()

    def __enter__(self):
        self._lock.acquire()
        return self._game_state

    def __exit__(self, type, value, traceback):
        self._lock.release()

    def set_world(self, new_game_state):
        self._lock.acquire()
        self._game_state = new_game_state
        self._lock.release()


state_provider = GameStateProvider()


class TurnManager(Thread):
    """
    Game loop
    """
    daemon = True

    def __init__(self, game_state, end_turn_callback):
        state_provider.set_world(game_state)
        self.end_turn_callback = end_turn_callback
        super(TurnManager, self).__init__()

    def run_turn(self):
        raise NotImplementedError("Abstract method.")

    def _register_action(self, avatar):
        '''
        Send an avatar its view of the game state and register its chosen action.
        '''
        with state_provider as game_state:
            state_view = game_state.get_state_for(avatar)

        if avatar.decide_action(state_view):
            with state_provider as game_state:
                avatar.action.register(game_state.world_map)

    def run(self):
        while True:
            try:
                self.run_turn()

<<<<<<< HEAD
            with state_provider as game_state:
                self._update_effects(game_state)
                game_state.update_environment()
=======
                with state_provider as game_state:
                    game_state.update_environment()
                    game_state.world_map.apply_score()
>>>>>>> dd930932

                self.end_turn_callback()
            except Exception:
                LOGGER.exception('Error while running turn')
            time.sleep(0.5)


class SequentialTurnManager(TurnManager):
    def run_turn(self):
        '''
        Get and apply each avatar's action in turn.
        '''
        with state_provider as game_state:
            avatars = game_state.avatar_manager.active_avatars

        for avatar in avatars:
            self._register_action(avatar)
            with state_provider as game_state:
                location_to_clear = avatar.action.target_location
                avatar.action.process(game_state.world_map)
                game_state.world_map.clear_cell_actions(location_to_clear)


class ConcurrentTurnManager(TurnManager):
    def run_turn(self):
        '''
        Concurrently get the intended actions from all avatars and register
        them on the world map. Then apply actions in order of priority.
        '''
        with state_provider as game_state:
            avatars = game_state.avatar_manager.active_avatars

        threads = [Thread(target=self._register_action,
                          args=(avatar,)) for avatar in avatars]

        [thread.start() for thread in threads]
        [thread.join() for thread in threads]

        # Waits applied first, then attacks, then moves.
        avatars.sort(key=lambda a: PRIORITIES[type(a.action)])

        locations_to_clear = {a.action.target_location for a in avatars
                              if a.action is not None}

        for action in (a.action for a in avatars if a.action is not None):
            with state_provider as game_state:
                action.process(game_state.world_map)

        for location in locations_to_clear:
            with state_provider as game_state:
                game_state.world_map.clear_cell_actions(location)<|MERGE_RESOLUTION|>--- conflicted
+++ resolved
@@ -65,15 +65,9 @@
             try:
                 self.run_turn()
 
-<<<<<<< HEAD
-            with state_provider as game_state:
-                self._update_effects(game_state)
-                game_state.update_environment()
-=======
                 with state_provider as game_state:
+                    self._update_effects(game_state)
                     game_state.update_environment()
-                    game_state.world_map.apply_score()
->>>>>>> dd930932
 
                 self.end_turn_callback()
             except Exception:
