--- conflicted
+++ resolved
@@ -1,53 +1,48 @@
-import copy
-
-from simulation.location import Location
-from simulation.world_map import WorldMap
-
-
-def apply_fog_of_war(world_map, avatar_wrapper):
-    """
-    Takes a world state and an avatar and returns a personalised view of the world.
-    :param world_map: the state of the game
-    :param avatar_wrapper: the application's view of the avatar
-    :return: a world state tailored to the given avatar
-    """
-
-    location = avatar_wrapper.location
-    no_fog_distance = avatar_wrapper.fog_of_war_modifier + world_map.get_no_fog_distance()
-    partial_fog_distance = avatar_wrapper.fog_of_war_modifier + world_map.get_partial_fog_distance()
-
-    lower_x = max(location.x - partial_fog_distance, world_map.min_x())
-    lower_y = max(location.y - partial_fog_distance, world_map.min_y())
-    upper_x = min(location.x + partial_fog_distance, world_map.max_x())
-    upper_y = min(location.y + partial_fog_distance, world_map.max_y())
-
-    grid = {}
-    for x in range(lower_x, upper_x + 1):
-        for y in range(lower_y, upper_y + 1):
-            cell_location = Location(x, y)
-            if world_map.is_on_map(cell_location):
-                x_dist = abs(cell_location.x - location.x)
-                y_dist = abs(cell_location.y - location.y)
-                if should_partially_fog(no_fog_distance, partial_fog_distance, x_dist, y_dist):
-                    grid[location] = partially_fog_cell(world_map.get_cell(cell_location))
-                else:
-<<<<<<< HEAD
-                    grid[location] = world_map.get_cell(cell_location)
-    return WorldMap(grid)
-=======
-                    grid[x][y] = world_map.get_cell(cell_location)
-    return WorldMap(grid, world_map.settings)
->>>>>>> 496f5183
-
-
-def should_partially_fog(no_fog_distance, partial_fog_distance, x_dist, y_dist):
-    return x_dist > no_fog_distance or y_dist > no_fog_distance
-
-
-def partially_fog_cell(cell):
-    partially_fogged_cell = copy.deepcopy(cell)
-    partially_fogged_cell.habitable = True
-    partially_fogged_cell.avatar = None
-    partially_fogged_cell.pickup = None
-    partially_fogged_cell.partially_fogged = True
-    return partially_fogged_cell
+import copy
+
+from simulation.location import Location
+from simulation.world_map import WorldMap
+
+
+def apply_fog_of_war(world_map, avatar_wrapper):
+    """
+    Takes a world state and an avatar and returns a personalised view of the world.
+    :param world_map: the state of the game
+    :param avatar_wrapper: the application's view of the avatar
+    :return: a world state tailored to the given avatar
+    """
+
+    location = avatar_wrapper.location
+    no_fog_distance = avatar_wrapper.fog_of_war_modifier + world_map.get_no_fog_distance()
+    partial_fog_distance = avatar_wrapper.fog_of_war_modifier + world_map.get_partial_fog_distance()
+
+    lower_x = max(location.x - partial_fog_distance, world_map.min_x())
+    lower_y = max(location.y - partial_fog_distance, world_map.min_y())
+    upper_x = min(location.x + partial_fog_distance, world_map.max_x())
+    upper_y = min(location.y + partial_fog_distance, world_map.max_y())
+
+    grid = {}
+    for x in range(lower_x, upper_x + 1):
+        for y in range(lower_y, upper_y + 1):
+            cell_location = Location(x, y)
+            if world_map.is_on_map(cell_location):
+                x_dist = abs(cell_location.x - location.x)
+                y_dist = abs(cell_location.y - location.y)
+                if should_partially_fog(no_fog_distance, partial_fog_distance, x_dist, y_dist):
+                    grid[location] = partially_fog_cell(world_map.get_cell(cell_location))
+                else:
+                    grid[location] = world_map.get_cell(cell_location)
+    return WorldMap(grid, world_map.settings)
+
+
+def should_partially_fog(no_fog_distance, partial_fog_distance, x_dist, y_dist):
+    return x_dist > no_fog_distance or y_dist > no_fog_distance
+
+
+def partially_fog_cell(cell):
+    partially_fogged_cell = copy.deepcopy(cell)
+    partially_fogged_cell.habitable = True
+    partially_fogged_cell.avatar = None
+    partially_fogged_cell.pickup = None
+    partially_fogged_cell.partially_fogged = True
+    return partially_fogged_cell