import logging
import requests

from simulation.action import ACTIONS, MoveAction

LOGGER = logging.getLogger(__name__)


class AvatarWrapper(object):
    """
    The application's view of a character, not to be confused with "Avatar",
    the player-supplied code.
    """

    def __init__(self, player_id, initial_location, worker_url, avatar_appearance):
        self.player_id = player_id
        self.location = initial_location
        self.health = 5
        self.score = 0
        self.events = []
        self.avatar_appearance = avatar_appearance
        self.worker_url = worker_url
<<<<<<< HEAD
        self.fog_of_war_modifier = 0
=======
        self._action = None

    @property
    def action(self):
        return self._action

    @property
    def is_moving(self):
        return isinstance(self.action, MoveAction)

    def decide_action(self, state_view):
        try:
            data = requests.post(self.worker_url, json=state_view).json()
        except ValueError as err:
            LOGGER.info('Failed to get turn result: %s', err)
            return False
        else:
            try:
                action_data = data['action']
                action_type = action_data['action_type']
                action_args = action_data.get('options', {})
                action_args['avatar'] = self
                action = ACTIONS[action_type](**action_args)
            except (KeyError, ValueError) as err:
                LOGGER.info('Bad action data supplied: %s', err)
                return False
            else:
                self._action = action
                return True

    def clear_action(self):
        self._action = None
>>>>>>> 73d32405

    def die(self, respawn_location):
        # TODO: extract settings for health and score loss on death
        self.health = 5
        self.score = max(0, self.score - 2)
        self.location = respawn_location

    def add_event(self, event):
        self.events.append(event)

    def serialise(self):
        return {
            'events': [
                #    {
                #        'event_name': event.__class__.__name__.lower(),
                #        'event_options': event.__dict__,
                #    } for event in self.events
            ],
            'health': self.health,
            'location': self.location.serialise(),
            'score': self.score,
        }

    def __repr__(self):
        return 'Avatar(id={}, location={}, health={}, score={})'.format(self.player_id, self.location, self.health, self.score)<|MERGE_RESOLUTION|>--- conflicted
+++ resolved
@@ -20,9 +20,7 @@
         self.events = []
         self.avatar_appearance = avatar_appearance
         self.worker_url = worker_url
-<<<<<<< HEAD
         self.fog_of_war_modifier = 0
-=======
         self._action = None
 
     @property
@@ -55,7 +53,6 @@
 
     def clear_action(self):
         self._action = None
->>>>>>> 73d32405
 
     def die(self, respawn_location):
         # TODO: extract settings for health and score loss on death
