--- conflicted
+++ resolved
@@ -1,13 +1,8 @@
-<<<<<<< HEAD
-from simulation.action import ACTIONS
-import requests
-import logging
-=======
 import logging
 import requests
 
 from simulation.action import ACTIONS, MoveAction
->>>>>>> e17bcb31
+
 
 LOGGER = logging.getLogger(__name__)
 
@@ -26,16 +21,13 @@
         self.events = []
         self.avatar_appearance = avatar_appearance
         self.worker_url = worker_url
-<<<<<<< HEAD
         self.effects = set()
         self.resistance = 0
         self.attack_strength = 1
+        self.fog_of_war_modifier = 0
+        self._action = None
 
-    def take_turn(self, game_state, game_view):
-        action = self._get_action(game_view)
-        if action is not None:
-            action.apply(game_state, self)
-            LOGGER.debug("%s took %s", self.player_id, action)
+    def update_effects(self):
         effects_to_remove = set()
         for effect in self.effects:
             effect.on_turn()
@@ -43,24 +35,6 @@
                 effects_to_remove.add(effect)
         for effect in effects_to_remove:
             effect.remove()
-
-    def _get_action(self, game_view):
-        try:
-            data = requests.post(self.worker_url, json=game_view).json()
-        except ValueError as err:
-            LOGGER.info("Failed to get turn result: %s", err)
-        else:
-            try:
-                action_data = data['action']
-                action = ACTIONS[action_data['action_type']](**action_data.get('options', {}))
-            except (KeyError, ValueError) as err:
-                LOGGER.info("Bad action data supplied: %s", err)
-            else:
-                return action
-        return None
-=======
-        self.fog_of_war_modifier = 0
-        self._action = None
 
     @property
     def action(self):
@@ -92,7 +66,6 @@
 
     def clear_action(self):
         self._action = None
->>>>>>> e17bcb31
 
     def die(self, respawn_location):
         # TODO: extract settings for health and score loss on death
