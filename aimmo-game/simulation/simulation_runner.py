import asyncio
import logging
import threading
from abc import ABCMeta, abstractmethod

from simulation.action import PRIORITIES
from simulation.game_logic import EffectApplier, MapContext, MapExpander, PickupUpdater

LOGGER = logging.getLogger(__name__)

TURN_INTERVAL = 2


class SimulationRunner(object):
    """
    Game loop
    """

    daemon = True
    __metaclass__ = ABCMeta

    def __init__(self, game_state, communicator):
        self.game_state = game_state
        self.communicator = communicator
        self._lock = threading.RLock()

    @abstractmethod
    async def run_turn(self, player_id_to_serialized_actions):
        pass

    async def _run_turn_for_avatar(self, avatar, serialized_action):
        """
        Send an avatar its view of the game state and register its
        chosen action & logs.
        """
        self._register_actions(avatar, serialized_action)

    def _register_actions(self, avatar, serialized_action):
        """
        Calls a function that constructs the action object, does error handling,
        and finally registers it onto the avatar.

        :param avatar: Avatar wrapper object
        :param serialized_action: A string representing the action
        """
        if avatar.decide_action(serialized_action):
            avatar.action.register(self.game_state.world_map)

    def _update_effects(self):
        with self._lock:
            for avatar in self.game_state.avatar_manager.active_avatars:
                avatar.update_effects()

    def update_environment(self):
        with self._lock:
            self._update_effects()
            num_avatars = len(self.game_state.avatar_manager.active_avatars)
            self.update(num_avatars, self.game_state)

    def update(self, num_avatars, game_state):
        EffectApplier().apply(game_state)
        self._update_map(num_avatars)

    def _update_map(self, num_avatars):
        context = MapContext(num_avatars=num_avatars)
        MapExpander().update(self.game_state.world_map, context=context)
<<<<<<< HEAD
        ScoreLocationUpdater().update(self.game_state.world_map, context=context)
=======
>>>>>>> 1c8f0b67
        PickupUpdater().update(self.game_state.world_map, context=context)

    def _mark_complete(self):
        self.communicator.mark_game_complete(data=self.game_state.serialize())

    def add_avatar(self, player_id, location=None):
        with self._lock:
            location = (
                self.game_state.world_map.get_random_spawn_location()
                if location is None
                else location
            )
            avatar = self.game_state.avatar_manager.add_avatar(player_id, location)
            self.game_state.world_map.get_cell(location).avatar = avatar

    def remove_avatar(self, player_id):
        with self._lock:
            try:
                avatar = self.game_state.avatar_manager.get_avatar(player_id)
            except KeyError:
                return
            self.game_state.world_map.get_cell(avatar.location).avatar = None
            self.game_state.avatar_manager.remove_avatar(player_id)

    def add_avatars(self, player_ids):
        for player_id in player_ids:
            self.add_avatar(player_id)

    def delete_avatars(self, player_ids):
        for player_id in player_ids:
            self.remove_avatar(player_id)

    async def run_single_turn(self, player_id_to_serialized_actions):
        await self.run_turn(player_id_to_serialized_actions)
        self.update_environment()


class SequentialSimulationRunner(SimulationRunner):
    async def run_turn(self, player_id_to_serialized_actions):
        """
        Get and apply each avatar's action in turn.
        """
        avatars = self.game_state.avatar_manager.active_avatars

        for avatar in avatars:
            await self._run_turn_for_avatar(
                avatar, player_id_to_serialized_actions[avatar.player_id]
            )
            location_to_clear = avatar.action.target_location
            avatar.action.process(self.game_state.world_map)
            self.game_state.world_map.clear_cell_actions(location_to_clear)


class ConcurrentSimulationRunner(SimulationRunner):
    async def async_map(self, func, iterable_args):
        futures = [func(*arg) for arg in iterable_args]
        await asyncio.gather(*futures)

    async def run_turn(self, player_id_to_serialized_actions):
        """
        Concurrently get the intended actions from all avatars and register
        them on the world map. Then apply actions in order of priority.
        """

        avatars = self.game_state.avatar_manager.active_avatars
        args = [
            (avatar, player_id_to_serialized_actions[avatar.player_id])
            for avatar in avatars
        ]
        await self.async_map(self._run_turn_for_avatar, args)

        # Waits applied first, then attacks, then moves.
        avatars.sort(key=lambda a: PRIORITIES[type(a.action)])

        locations_to_clear = {
            a.action.target_location for a in avatars if a.action is not None
        }

        for action in (a.action for a in avatars if a.action is not None):
            action.process(self.game_state.world_map)

        for location in locations_to_clear:
            self.game_state.world_map.clear_cell_actions(location)<|MERGE_RESOLUTION|>--- conflicted
+++ resolved
@@ -64,10 +64,6 @@
     def _update_map(self, num_avatars):
         context = MapContext(num_avatars=num_avatars)
         MapExpander().update(self.game_state.world_map, context=context)
-<<<<<<< HEAD
-        ScoreLocationUpdater().update(self.game_state.world_map, context=context)
-=======
->>>>>>> 1c8f0b67
         PickupUpdater().update(self.game_state.world_map, context=context)
 
     def _mark_complete(self):
