from logging import getLogger
from abc import ABCMeta, abstractmethod
from simulation.direction import Direction
from simulation.event import FailedAttackEvent, FailedMoveEvent, MovedEvent, PerformedAttackEvent, ReceivedAttackEvent
<<<<<<< HEAD

LOGGER = getLogger(__name__)
=======
>>>>>>> e17bcb31

LOGGER = getLogger(__name__)


class Action(object):
<<<<<<< HEAD
    __metaclass__ = ABCMeta

    @abstractmethod
    def _do_action(self, game_state, avatar):
        raise NotImplementedError()

    def apply(self, game_state, avatar):
        self._do_action(game_state, avatar)
        cell = game_state.world_map.get_cell(avatar.location)
        self._add_score_from_cell_if_needed(avatar, cell)
        if cell.pickup is not None:
            cell.pickup.apply(avatar)

    def _add_score_from_cell_if_needed(self, avatar, cell):
        if cell.generates_score:
            avatar.score += 1

    def __str__(self):
        return self.__class__.__name__


class WaitAction(Action):
    def _do_action(self, game_state, avatar):
        pass
=======
    def __init__(self, avatar):
        self._avatar = avatar
        try:
            self._target_location = self._avatar.location + self.direction
        except AttributeError:
            self._target_location = self._avatar.location

    @property
    def avatar(self):
        return self._avatar

    @property
    def target_location(self):
        return self._target_location

    def register(self, world_map):
        if world_map.is_on_map(self.target_location):
            world_map.get_cell(self.target_location).actions.append(self)

    def process(self, world_map):
        if self.is_legal(world_map):
            self.apply(world_map)
        else:
            self.reject()

    def is_legal(self, world_map):
        raise NotImplementedError('Abstract method')

    def apply(self, world_map):
        raise NotImplementedError('Abstract method')

    def reject(self):
        raise NotImplementedError('Abstract method')


class WaitAction(Action):
    def __init__(self, avatar):
        super(WaitAction, self).__init__(avatar)

    def is_legal(self, world_map):
        return True

    def apply(self, world_map):
        self.avatar.clear_action()
>>>>>>> e17bcb31


class MoveAction(Action):
    def __init__(self, avatar, direction):
        # Untrusted data!
        self.direction = Direction(**direction)
        super(MoveAction, self).__init__(avatar)

<<<<<<< HEAD
    def _do_action(self, game_state, avatar):
        target_location = avatar.location + self.direction
        if game_state.world_map.can_move_to(target_location):
            avatar.add_event(MovedEvent(avatar.location, target_location))
            game_state.world_map.get_cell(avatar.location).avatar = None
            avatar.location = target_location
            new_cell = game_state.world_map.get_cell(target_location)
            new_cell.avatar = avatar
        else:
            avatar.add_event(FailedMoveEvent(avatar.location, target_location))
=======
    def is_legal(self, world_map):
        return world_map.can_move_to(self.target_location)

    def process(self, world_map):
        self.chain(world_map, {self.avatar.location})

    def apply(self, world_map):
        event = MovedEvent(self.avatar.location, self.target_location)
        self.avatar.add_event(event)

        world_map.get_cell(self.avatar.location).avatar = None
        self.avatar.location = self.target_location
        world_map.get_cell(self.target_location).avatar = self.avatar
        self.avatar.clear_action()

        new_cell = world_map.get_cell(self.target_location)
        if new_cell.pickup:
            # TODO:  extract pickup logic into pickup when adding multiple types
            self.avatar.health = min(10, self.avatar.health + new_cell.pickup.health_restored)
            new_cell.pickup = None

        return True

    def chain(self, world_map, visited):
        if not self.is_legal(world_map):
            return self.reject()

        # Detect cycles
        if self.target_location in visited:
            return self.reject()

        next_cell = world_map.get_cell(self.target_location)
        if not next_cell.is_occupied:
            return self.apply(world_map)

        next_action = next_cell.avatar.action
        if next_action.chain(world_map, visited | {self.target_location}):
            return self.apply(world_map)

        return self.reject()

    def reject(self):
        event = FailedMoveEvent(self.avatar.location, self.target_location)
        self.avatar.add_event(event)
        self.avatar.clear_action()
        return False
>>>>>>> e17bcb31


class AttackAction(Action):
    def __init__(self, avatar, direction):
        # Untrusted data!
        self.direction = Direction(**direction)
        super(AttackAction, self).__init__(avatar)

<<<<<<< HEAD
    def _do_action(self, game_state, avatar):
        target_location = avatar.location + self.direction
        attacked_avatar = game_state.world_map.get_cell(target_location).avatar
        if attacked_avatar:
            damage_dealt = attacked_avatar.damage(avatar.attack_strength)
            avatar.add_event(PerformedAttackEvent(attacked_avatar, target_location, damage_dealt))
            attacked_avatar.add_event(ReceivedAttackEvent(avatar, damage_dealt))
            LOGGER.debug('{} dealt {} damage to {}'.format(avatar, damage_dealt, attacked_avatar))
            # TODO: refactor into AvatarWrapper.damage method
            if attacked_avatar.health <= 0:
                respawn_location = game_state.world_map.get_random_spawn_location()
                attacked_avatar.die(respawn_location)
                game_state.world_map.get_cell(target_location).avatar = None
                game_state.world_map.get_cell(respawn_location).avatar = attacked_avatar
        else:
            avatar.add_event(FailedAttackEvent(target_location))

=======
    def is_legal(self, world_map):
        return True if world_map.attackable_avatar(self.target_location) else False

    def apply(self, world_map):
        attacked_avatar = world_map.attackable_avatar(self.target_location)
        damage_dealt = 1
        self.avatar.add_event(PerformedAttackEvent(attacked_avatar,
                                                   self.target_location,
                                                   damage_dealt))
        attacked_avatar.add_event(ReceivedAttackEvent(self.avatar,
                                                      damage_dealt))
        attacked_avatar.health -= damage_dealt

        LOGGER.debug('{} dealt {} damage to {}'.format(self.avatar,
                                                       damage_dealt,
                                                       attacked_avatar))
        self.avatar.clear_action()

        if attacked_avatar.health <= 0:
            # Move responsibility for this to avatar.die() ?
            respawn_location = world_map.get_random_spawn_location()
            attacked_avatar.die(respawn_location)
            world_map.get_cell(self.target_location).avatar = None
            world_map.get_cell(respawn_location).avatar = attacked_avatar

    def reject(self):
        self.avatar.add_event(FailedAttackEvent(self.target_location))
        self.avatar.clear_action()
>>>>>>> e17bcb31

ACTIONS = {
    'attack': AttackAction,
    'move': MoveAction,
    'wait': WaitAction,
}

PRIORITIES = {
    WaitAction: 0,
    AttackAction: 1,
    MoveAction: 2,
}<|MERGE_RESOLUTION|>--- conflicted
+++ resolved
@@ -1,43 +1,11 @@
 from logging import getLogger
-from abc import ABCMeta, abstractmethod
 from simulation.direction import Direction
 from simulation.event import FailedAttackEvent, FailedMoveEvent, MovedEvent, PerformedAttackEvent, ReceivedAttackEvent
-<<<<<<< HEAD
-
-LOGGER = getLogger(__name__)
-=======
->>>>>>> e17bcb31
 
 LOGGER = getLogger(__name__)
 
 
 class Action(object):
-<<<<<<< HEAD
-    __metaclass__ = ABCMeta
-
-    @abstractmethod
-    def _do_action(self, game_state, avatar):
-        raise NotImplementedError()
-
-    def apply(self, game_state, avatar):
-        self._do_action(game_state, avatar)
-        cell = game_state.world_map.get_cell(avatar.location)
-        self._add_score_from_cell_if_needed(avatar, cell)
-        if cell.pickup is not None:
-            cell.pickup.apply(avatar)
-
-    def _add_score_from_cell_if_needed(self, avatar, cell):
-        if cell.generates_score:
-            avatar.score += 1
-
-    def __str__(self):
-        return self.__class__.__name__
-
-
-class WaitAction(Action):
-    def _do_action(self, game_state, avatar):
-        pass
-=======
     def __init__(self, avatar):
         self._avatar = avatar
         try:
@@ -82,7 +50,6 @@
 
     def apply(self, world_map):
         self.avatar.clear_action()
->>>>>>> e17bcb31
 
 
 class MoveAction(Action):
@@ -91,18 +58,6 @@
         self.direction = Direction(**direction)
         super(MoveAction, self).__init__(avatar)
 
-<<<<<<< HEAD
-    def _do_action(self, game_state, avatar):
-        target_location = avatar.location + self.direction
-        if game_state.world_map.can_move_to(target_location):
-            avatar.add_event(MovedEvent(avatar.location, target_location))
-            game_state.world_map.get_cell(avatar.location).avatar = None
-            avatar.location = target_location
-            new_cell = game_state.world_map.get_cell(target_location)
-            new_cell.avatar = avatar
-        else:
-            avatar.add_event(FailedMoveEvent(avatar.location, target_location))
-=======
     def is_legal(self, world_map):
         return world_map.can_move_to(self.target_location)
 
@@ -117,13 +72,6 @@
         self.avatar.location = self.target_location
         world_map.get_cell(self.target_location).avatar = self.avatar
         self.avatar.clear_action()
-
-        new_cell = world_map.get_cell(self.target_location)
-        if new_cell.pickup:
-            # TODO:  extract pickup logic into pickup when adding multiple types
-            self.avatar.health = min(10, self.avatar.health + new_cell.pickup.health_restored)
-            new_cell.pickup = None
-
         return True
 
     def chain(self, world_map, visited):
@@ -149,7 +97,6 @@
         self.avatar.add_event(event)
         self.avatar.clear_action()
         return False
->>>>>>> e17bcb31
 
 
 class AttackAction(Action):
@@ -158,25 +105,6 @@
         self.direction = Direction(**direction)
         super(AttackAction, self).__init__(avatar)
 
-<<<<<<< HEAD
-    def _do_action(self, game_state, avatar):
-        target_location = avatar.location + self.direction
-        attacked_avatar = game_state.world_map.get_cell(target_location).avatar
-        if attacked_avatar:
-            damage_dealt = attacked_avatar.damage(avatar.attack_strength)
-            avatar.add_event(PerformedAttackEvent(attacked_avatar, target_location, damage_dealt))
-            attacked_avatar.add_event(ReceivedAttackEvent(avatar, damage_dealt))
-            LOGGER.debug('{} dealt {} damage to {}'.format(avatar, damage_dealt, attacked_avatar))
-            # TODO: refactor into AvatarWrapper.damage method
-            if attacked_avatar.health <= 0:
-                respawn_location = game_state.world_map.get_random_spawn_location()
-                attacked_avatar.die(respawn_location)
-                game_state.world_map.get_cell(target_location).avatar = None
-                game_state.world_map.get_cell(respawn_location).avatar = attacked_avatar
-        else:
-            avatar.add_event(FailedAttackEvent(target_location))
-
-=======
     def is_legal(self, world_map):
         return True if world_map.attackable_avatar(self.target_location) else False
 
@@ -188,7 +116,7 @@
                                                    damage_dealt))
         attacked_avatar.add_event(ReceivedAttackEvent(self.avatar,
                                                       damage_dealt))
-        attacked_avatar.health -= damage_dealt
+        attacked_avatar.damage(damage_dealt)
 
         LOGGER.debug('{} dealt {} damage to {}'.format(self.avatar,
                                                        damage_dealt,
@@ -205,7 +133,6 @@
     def reject(self):
         self.avatar.add_event(FailedAttackEvent(self.target_location))
         self.avatar.clear_action()
->>>>>>> e17bcb31
 
 ACTIONS = {
     'attack': AttackAction,
