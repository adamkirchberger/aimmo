FROM python:3.6 as builder
LABEL Author='codeforlife@ocado.com'
# RUN apk add --no-cache gcc musl-dev python-dev libffi-dev openssl-dev
RUN pip install pipenv
COPY ["Pipfile", "Pipfile.lock", "setup.py", "./"]
RUN pipenv install --system --deploy

FROM python:3.6-alpine as base
COPY --from=builder /usr/local/lib/python3.6/site-packages /usr/local/lib/python3.6/site-packages
COPY . .

FROM base as runner
<<<<<<< HEAD
ENV WORKER=kubernetes
CMD ["python", "./service.py", "0.0.0.0"]
=======
ENV WORKER_MANAGER=kubernetes
CMD python ./service.py 0.0.0.0

>>>>>>> 13c87949

FROM base as tester
RUN pip install coverage
CMD ./run_tests.sh -c<|MERGE_RESOLUTION|>--- conflicted
+++ resolved
@@ -10,14 +10,8 @@
 COPY . .
 
 FROM base as runner
-<<<<<<< HEAD
 ENV WORKER=kubernetes
-CMD ["python", "./service.py", "0.0.0.0"]
-=======
-ENV WORKER_MANAGER=kubernetes
 CMD python ./service.py 0.0.0.0
-
->>>>>>> 13c87949
 
 FROM base as tester
 RUN pip install coverage
