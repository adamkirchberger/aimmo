// Jest Snapshot v1, https://goo.gl/fbAQLP

exports[`<Compass /> matches snapshot 1`] = `
.c0 {
<<<<<<< HEAD
  padding-bottom: 8px;
=======
  bottom: 8px;
>>>>>>> bd9c972e
  padding-left: 8px;
  position: -webkit-sticky;
  position: sticky;
}

<img
  className="c0"
/>
`;

exports[`<GameView /> matches snapshot 1`] = `
<styled.div>
  <canvas
    style={
      Object {
        "height": "100%",
        "width": "100%",
      }
    }
  />
  <styled.div>
    <styled.img
      src="/static/images/compass.svg"
    />
    <Styled(FindMeButton)
      aria-label="Find Me"
    />
  </styled.div>
</styled.div>
`;

exports[`<GameView /> shows the loading screen when the game is loading 1`] = `
<styled.div>
  <styled.div>
    <WithStyles(ForwardRef(CircularProgress))
      color="inherit"
    />
    <Styled(WithStyles(ForwardRef(Typography)))
      color="inherit"
      variant="body1"
    >
      Building game world...
    </Styled(WithStyles(ForwardRef(Typography)))>
  </styled.div>
  <canvas
    style={
      Object {
        "height": "100%",
        "width": "100%",
      }
    }
  />
</styled.div>
`;

exports[`<GameViewLayout /> matches snapshot 1`] = `
.c0 {
  grid-area: game-view;
}

<div
  className="c0"
/>
`;

exports[`<LoadingBackgroundOverlay /> matches snapshot 1`] = `
.c0 {
  -webkit-align-items: center;
  -webkit-box-align: center;
  -ms-flex-align: center;
  align-items: center;
  background-color: #fff;
  display: -webkit-box;
  display: -webkit-flex;
  display: -ms-flexbox;
  display: flex;
  -webkit-flex-direction: column;
  -ms-flex-direction: column;
  flex-direction: column;
  height: 100%;
  -webkit-box-pack: center;
  -webkit-justify-content: center;
  -ms-flex-pack: center;
  justify-content: center;
  width: 100%;
}

<div
  className="c0"
/>
`;

exports[`<PositionedFindMeButton/> matches snapshot 1`] = `
.c0 {
  right: 24px;
}

<FindMeButton
  className="c0"
  theme={
    Object {
      "additionalVariables": Object {
        "snackbar": Object {
          "borderRadius": "6px",
        },
        "typography": Object {
          "code": Object {
            "fontFamily": "'Source Code Pro', monospace",
            "fontSize": "1rem",
          },
        },
      },
      "breakpoints": Object {
        "between": [Function],
        "down": [Function],
        "keys": Array [
          "xs",
          "sm",
          "md",
          "lg",
          "xl",
        ],
        "only": [Function],
        "up": [Function],
        "values": Object {
          "lg": 1280,
          "md": 960,
          "sm": 600,
          "xl": 1920,
          "xs": 0,
        },
        "width": [Function],
      },
      "direction": "ltr",
      "mixins": Object {
        "gutters": [Function],
        "toolbar": Object {
          "@media (min-width:0px) and (orientation: landscape)": Object {
            "minHeight": 48,
          },
          "@media (min-width:600px)": Object {
            "minHeight": 64,
          },
          "minHeight": 56,
        },
      },
      "overrides": Object {
        "MuiSnackbar": Object {
          "anchorOriginTopRight": Object {
            "right": "25% !important",
            "transform": "translate(50%, 64px)",
          },
          "root": Object {
            "zIndex": "1000",
          },
        },
        "MuiSnackbarContent": Object {
          "root": Object {
            "paddingLeft": "14px",
            "paddingRight": "14px",
          },
        },
      },
      "palette": Object {
        "action": Object {
          "active": "rgba(0, 0, 0, 0.54)",
          "disabled": "rgba(0, 0, 0, 0.26)",
          "disabledBackground": "rgba(0, 0, 0, 0.12)",
          "hover": "rgba(0, 0, 0, 0.08)",
          "hoverOpacity": 0.08,
          "selected": "rgba(0, 0, 0, 0.14)",
        },
        "augmentColor": [Function],
        "background": Object {
          "default": "#fafafa",
          "paper": "#fff",
        },
        "common": Object {
          "black": "#000",
          "white": "#fff",
        },
        "contrastThreshold": 3,
        "divider": "rgba(0, 0, 0, 0.12)",
        "error": Object {
          "contrastText": "#fff",
          "dark": "#d32f2f",
          "light": "#e57373",
          "main": "#f44336",
        },
        "getContrastText": [Function],
        "grey": Object {
          "100": "#f5f5f5",
          "200": "#eeeeee",
          "300": "#e0e0e0",
          "400": "#bdbdbd",
          "50": "#fafafa",
          "500": "#9e9e9e",
          "600": "#757575",
          "700": "#616161",
          "800": "#424242",
          "900": "#212121",
          "A100": "#d5d5d5",
          "A200": "#aaaaaa",
          "A400": "#303030",
          "A700": "#616161",
        },
        "primary": Object {
          "contrastText": "#fff",
          "dark": "rgb(67, 67, 67)",
          "light": "rgb(127, 127, 127)",
          "main": "#606060",
        },
        "secondary": Object {
          "contrastText": "#fff",
          "dark": "rgb(156, 65, 162)",
          "light": "rgb(229, 126, 236)",
          "main": "#DF5EE8",
        },
        "text": Object {
          "disabled": "rgba(0, 0, 0, 0.38)",
          "hint": "rgba(0, 0, 0, 0.38)",
          "primary": "rgba(0, 0, 0, 0.87)",
          "secondary": "rgba(0, 0, 0, 0.54)",
        },
        "tonalOffset": 0.2,
        "type": "light",
      },
      "props": Object {},
      "shadows": Array [
        "none",
        "0px 2px 1px -1px rgba(0,0,0,0.2),0px 1px 1px 0px rgba(0,0,0,0.14),0px 1px 3px 0px rgba(0,0,0,0.12)",
        "0px 3px 1px -2px rgba(0,0,0,0.2),0px 2px 2px 0px rgba(0,0,0,0.14),0px 1px 5px 0px rgba(0,0,0,0.12)",
        "0px 3px 3px -2px rgba(0,0,0,0.2),0px 3px 4px 0px rgba(0,0,0,0.14),0px 1px 8px 0px rgba(0,0,0,0.12)",
        "0px 2px 4px -1px rgba(0,0,0,0.2),0px 4px 5px 0px rgba(0,0,0,0.14),0px 1px 10px 0px rgba(0,0,0,0.12)",
        "0px 3px 5px -1px rgba(0,0,0,0.2),0px 5px 8px 0px rgba(0,0,0,0.14),0px 1px 14px 0px rgba(0,0,0,0.12)",
        "0px 3px 5px -1px rgba(0,0,0,0.2),0px 6px 10px 0px rgba(0,0,0,0.14),0px 1px 18px 0px rgba(0,0,0,0.12)",
        "0px 4px 5px -2px rgba(0,0,0,0.2),0px 7px 10px 1px rgba(0,0,0,0.14),0px 2px 16px 1px rgba(0,0,0,0.12)",
        "0px 5px 5px -3px rgba(0,0,0,0.2),0px 8px 10px 1px rgba(0,0,0,0.14),0px 3px 14px 2px rgba(0,0,0,0.12)",
        "0px 5px 6px -3px rgba(0,0,0,0.2),0px 9px 12px 1px rgba(0,0,0,0.14),0px 3px 16px 2px rgba(0,0,0,0.12)",
        "0px 6px 6px -3px rgba(0,0,0,0.2),0px 10px 14px 1px rgba(0,0,0,0.14),0px 4px 18px 3px rgba(0,0,0,0.12)",
        "0px 6px 7px -4px rgba(0,0,0,0.2),0px 11px 15px 1px rgba(0,0,0,0.14),0px 4px 20px 3px rgba(0,0,0,0.12)",
        "0px 7px 8px -4px rgba(0,0,0,0.2),0px 12px 17px 2px rgba(0,0,0,0.14),0px 5px 22px 4px rgba(0,0,0,0.12)",
        "0px 7px 8px -4px rgba(0,0,0,0.2),0px 13px 19px 2px rgba(0,0,0,0.14),0px 5px 24px 4px rgba(0,0,0,0.12)",
        "0px 7px 9px -4px rgba(0,0,0,0.2),0px 14px 21px 2px rgba(0,0,0,0.14),0px 5px 26px 4px rgba(0,0,0,0.12)",
        "0px 8px 9px -5px rgba(0,0,0,0.2),0px 15px 22px 2px rgba(0,0,0,0.14),0px 6px 28px 5px rgba(0,0,0,0.12)",
        "0px 8px 10px -5px rgba(0,0,0,0.2),0px 16px 24px 2px rgba(0,0,0,0.14),0px 6px 30px 5px rgba(0,0,0,0.12)",
        "0px 8px 11px -5px rgba(0,0,0,0.2),0px 17px 26px 2px rgba(0,0,0,0.14),0px 6px 32px 5px rgba(0,0,0,0.12)",
        "0px 9px 11px -5px rgba(0,0,0,0.2),0px 18px 28px 2px rgba(0,0,0,0.14),0px 7px 34px 6px rgba(0,0,0,0.12)",
        "0px 9px 12px -6px rgba(0,0,0,0.2),0px 19px 29px 2px rgba(0,0,0,0.14),0px 7px 36px 6px rgba(0,0,0,0.12)",
        "0px 10px 13px -6px rgba(0,0,0,0.2),0px 20px 31px 3px rgba(0,0,0,0.14),0px 8px 38px 7px rgba(0,0,0,0.12)",
        "0px 10px 13px -6px rgba(0,0,0,0.2),0px 21px 33px 3px rgba(0,0,0,0.14),0px 8px 40px 7px rgba(0,0,0,0.12)",
        "0px 10px 14px -6px rgba(0,0,0,0.2),0px 22px 35px 3px rgba(0,0,0,0.14),0px 8px 42px 7px rgba(0,0,0,0.12)",
        "0px 11px 14px -7px rgba(0,0,0,0.2),0px 23px 36px 3px rgba(0,0,0,0.14),0px 9px 44px 8px rgba(0,0,0,0.12)",
        "0px 11px 15px -7px rgba(0,0,0,0.2),0px 24px 38px 3px rgba(0,0,0,0.14),0px 9px 46px 8px rgba(0,0,0,0.12)",
      ],
      "shape": Object {
        "borderRadius": "24px",
      },
      "spacing": [Function],
      "transitions": Object {
        "create": [Function],
        "duration": Object {
          "complex": 375,
          "enteringScreen": 225,
          "leavingScreen": 195,
          "short": 250,
          "shorter": 200,
          "shortest": 150,
          "standard": 300,
        },
        "easing": Object {
          "easeIn": "cubic-bezier(0.4, 0, 1, 1)",
          "easeInOut": "cubic-bezier(0.4, 0, 0.2, 1)",
          "easeOut": "cubic-bezier(0.0, 0, 0.2, 1)",
          "sharp": "cubic-bezier(0.4, 0, 0.6, 1)",
        },
        "getAutoHeightDuration": [Function],
      },
      "typography": Object {
        "body1": Object {
          "fontFamily": "museo-sans,Source Code Pro",
          "fontSize": "1rem",
          "fontWeight": 500,
          "lineHeight": 1.5,
        },
        "body2": Object {
          "fontFamily": "museo-sans,Source Code Pro",
          "fontSize": "0.875rem",
          "fontWeight": 500,
          "lineHeight": 1.43,
        },
        "button": Object {
          "fontFamily": "museo-sans,Source Code Pro",
          "fontSize": "0.875rem",
          "fontWeight": 500,
          "lineHeight": 1.75,
          "textTransform": "capitalize",
        },
        "caption": Object {
          "fontFamily": "museo-sans,Source Code Pro",
          "fontSize": "0.75rem",
          "fontStyle": "italic",
          "fontWeight": 500,
          "lineHeight": 1.66,
        },
        "display1": Object {
          "fontWeight": 700,
        },
        "display2": Object {
          "fontWeight": 700,
        },
        "display3": Object {
          "fontWeight": 900,
        },
        "display4": Object {
          "fontWeight": 900,
        },
        "fontFamily": "museo-sans,Source Code Pro",
        "fontSize": 14,
        "fontWeightBold": 700,
        "fontWeightLight": 300,
        "fontWeightMedium": 500,
        "fontWeightRegular": 400,
        "h1": Object {
          "fontFamily": "museo-sans,Source Code Pro",
          "fontSize": "6rem",
          "fontWeight": 300,
          "lineHeight": 1,
        },
        "h2": Object {
          "fontFamily": "museo-sans,Source Code Pro",
          "fontSize": "3.75rem",
          "fontWeight": 300,
          "lineHeight": 1,
        },
        "h3": Object {
          "fontFamily": "museo-sans,Source Code Pro",
          "fontSize": "3rem",
          "fontWeight": 400,
          "lineHeight": 1.04,
        },
        "h4": Object {
          "fontFamily": "museo-sans,Source Code Pro",
          "fontSize": "2.125rem",
          "fontWeight": 400,
          "lineHeight": 1.17,
        },
        "h5": Object {
          "fontFamily": "museo-sans,Source Code Pro",
          "fontSize": "1.5rem",
          "fontWeight": 400,
          "lineHeight": 1.33,
        },
        "h6": Object {
          "fontFamily": "museo-sans,Source Code Pro",
          "fontSize": "1.25rem",
          "fontWeight": 500,
          "lineHeight": 1.6,
        },
        "htmlFontSize": 16,
        "overline": Object {
          "fontFamily": "museo-sans,Source Code Pro",
          "fontSize": "0.75rem",
          "fontWeight": 400,
          "lineHeight": 2.66,
          "textTransform": "uppercase",
        },
        "pxToRem": [Function],
        "round": [Function],
        "subtitle1": Object {
          "fontFamily": "museo-sans,Source Code Pro",
          "fontSize": "1rem",
          "fontWeight": 400,
          "lineHeight": 1.75,
        },
        "subtitle2": Object {
          "fontFamily": "museo-sans,Source Code Pro",
          "fontSize": "0.875rem",
          "fontWeight": 500,
          "lineHeight": 1.57,
        },
      },
      "zIndex": Object {
        "appBar": 1100,
        "drawer": 1200,
        "mobileStepper": 1000,
        "modal": 1300,
        "snackbar": 1400,
        "speedDial": 1050,
        "tooltip": 1500,
      },
    }
  }
/>
`;<|MERGE_RESOLUTION|>--- conflicted
+++ resolved
@@ -2,11 +2,7 @@
 
 exports[`<Compass /> matches snapshot 1`] = `
 .c0 {
-<<<<<<< HEAD
-  padding-bottom: 8px;
-=======
   bottom: 8px;
->>>>>>> bd9c972e
   padding-left: 8px;
   position: -webkit-sticky;
   position: sticky;
