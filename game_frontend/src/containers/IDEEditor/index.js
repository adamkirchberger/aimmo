--- conflicted
+++ resolved
@@ -30,22 +30,22 @@
 `
 
 export class IDEEditor extends Component {
-  constructor(props) {
+  constructor (props) {
     super(props)
     this.state = {
       code: '// type your code...'
     }
   }
 
-  editorDidMount() {
+  editorDidMount () {
     this.props.getCode()
   }
 
-  isCodeOnServerDifferent() {
+  isCodeOnServerDifferent () {
     return this.props.code !== this.props.codeOnServer
   }
 
-  options() {
+  options () {
     return {
       enableBasicAutocompletion: true,
       enableLiveAutocompletion: true,
@@ -57,14 +57,14 @@
     }
   }
 
-  render() {
+  render () {
     const code = this.state.code
     // console.log(this.props.code)
     return (
       <IDEEditorLayout>
         <Editor
-          language="python"
-          theme="dark"
+          language='python'
+          theme='dark'
           value={this.props.code}
           options={{
             codeLens: false,
@@ -72,7 +72,7 @@
             contextmenu: false,
             minimap: {
               enabled: false
-            },
+            }
           }}
           onChange={this.props.editorChanged}
           editorDidMount={this.props.getCode}
@@ -90,22 +90,13 @@
           value={this.props.code}
           width='100%'
           height='100%'
-<<<<<<< HEAD
-          setOptions={this.options()} /> */}
-        <PositionedRunCodeButton
-          runCodeButtonStatus={this.props.runCodeButtonStatus}
-          isCodeOnServerDifferent={this.isCodeOnServerDifferent()}
-          aria-label="Run Code"
-          id="post-code-button"
-=======
           setOptions={this.options()}
-        />
+        /> */}
         <PositionedRunCodeButton
           runCodeButtonStatus={this.props.runCodeButtonStatus}
           isCodeOnServerDifferent={this.isCodeOnServerDifferent()}
           aria-label='Run Code'
           id='post-code-button'
->>>>>>> 95eef23d
           whenClicked={this.props.postCode}
         />
       </IDEEditorLayout>
