--- conflicted
+++ resolved
@@ -22,16 +22,10 @@
     "@babel/runtime": "^7.6.3",
     "@types/enzyme": "^3.10.3",
     "@types/jest": "^24.0.15",
-<<<<<<< HEAD
     "@types/socket.io-client": "^1.4.32",
-    "@typescript-eslint/eslint-plugin": "^1.13.0",
-    "@typescript-eslint/parser": "^1.13.0",
-    "babel-eslint": "^10.0.2",
-=======
     "@typescript-eslint/eslint-plugin": "^2.23.0",
     "@typescript-eslint/parser": "^2.23.0",
     "babel-eslint": "^10.1.0",
->>>>>>> 95eef23d
     "babel-plugin-module-resolver": "^3.2.0",
     "enzyme": "^3.10.0",
     "enzyme-adapter-react-16": "^1.14.0",
