{% load static %}
<!DOCTYPE html>

<head>
  <!-- Google Tag Manager -->
  {{#if_eq environment "default"}}
  <!-- Production Environment -->
  <script>
    (function(w, d, s, l, i) {
      w[l] = w[l] || [];
      w[l].push({ "gtm.start": new Date().getTime(), event: "gtm.js" });
      var f = d.getElementsByTagName(s)[0],
        j = d.createElement(s),
        dl = l != "dataLayer" ? "&l=" + l : "";
      j.async = true;
      j.src = "https://www.googletagmanager.com/gtm.js?id=" + i + dl;
      f.parentNode.insertBefore(j, f);
    })(window, document, "script", "dataLayer", "GTM-M32M5N5");
  </script>
  {{/if_eq}} {{#if_eq environment "staging"}}
  <!-- Staging environment -->
  <script>
    (function(w, d, s, l, i) {
      w[l] = w[l] || [];
      w[l].push({ "gtm.start": new Date().getTime(), event: "gtm.js" });
      var f = d.getElementsByTagName(s)[0],
        j = d.createElement(s),
        dl = l != "dataLayer" ? "&l=" + l : "";
      j.async = true;
      j.src =
        "https://www.googletagmanager.com/gtm.js?id=" +
        i +
        dl +
        "&gtm_auth=ZZqc7ZNE1mTX6vrV43Q_7g&gtm_preview=env-6&gtm_cookies_win=x";
      f.parentNode.insertBefore(j, f);
    })(window, document, "script", "dataLayer", "GTM-M32M5N5");
  </script>
  {{/if_eq}}
  <!-- End Google Tag Manager -->
  <title>Kurono</title>
  <link
    rel="shortcut icon"
    href="{% static 'favicon.ico' %}"
    type="image/x-icon"
  />
  <style type="text/css">
    body {
      margin: 0;
      padding: 0;
      overflow: hidden;
    }
  </style>
</head>

<body>
<<<<<<< HEAD
  <div id="root"></div>
</body>
{% comment %} <script src="{% static 'dts-gen/browser-bundle.js' %}"></script> {% endcomment %}
<script src="{% static 'skulpt/skulpt.min.js' %}"></script>
<script src="{% static 'skulpt/skulpt-stdlib.js' %}"></script>
<script src="{% static '{{ reactUrl }}' %}"></script><!-- Google Tag Manager (noscript) -->
  {% if environment == "production" %}
  <!-- Production Environment -->
    <noscript>
        <iframe src="https://www.googletagmanager.com/ns.html?id=GTM-M32M5N5"
        height="0" width="0" style="display:none;visibility:hidden">
        </iframe>
    </noscript>
  {% else %}
  <!-- Non-Production Environment (staging or dev) -->
      <noscript>
        <iframe src="https://www.googletagmanager.com/ns.html?id=GTM-M32M5N5&gtm_auth=ZZqc7ZNE1mTX6vrV43Q_7g&gtm_preview=env-6&gtm_cookies_win=x"
        height="0" width="0" style="display:none;visibility:hidden">
        </iframe>
    </noscript>
  {% endif %}
<!-- End Google Tag Manager (noscript) -->
=======
  <!-- Google Tag Manager (noscript) -->
  {{#if_eq environment "default"}}
  <!-- Production Environment -->
  <noscript>
    <iframe
      src="https://www.googletagmanager.com/ns.html?id=GTM-M32M5N5"
      height="0"
      width="0"
      style="display:none;visibility:hidden"
    >
    </iframe>
  </noscript>
  {{/if_eq}} {{#if_eq environment "staging"}}
  <!-- Staging environment -->
  <noscript
    ><iframe
      src="https://www.googletagmanager.com/ns.html?id=GTM-M32M5N5&gtm_auth=ZZqc7ZNE1mTX6vrV43Q_7g&gtm_preview=env-6&gtm_cookies_win=x"
      height="0"
      width="0"
      style="display:none;visibility:hidden"
    ></iframe
  ></noscript>
  {{/if_eq}}
  <!-- End Google Tag Manager (noscript) -->
  <div id="root"></div>
</body>
<script src="{% static '{{ reactUrl }}' %}"></script>
>>>>>>> fb105e7e
<|MERGE_RESOLUTION|>--- conflicted
+++ resolved
@@ -53,30 +53,6 @@
 </head>
 
 <body>
-<<<<<<< HEAD
-  <div id="root"></div>
-</body>
-{% comment %} <script src="{% static 'dts-gen/browser-bundle.js' %}"></script> {% endcomment %}
-<script src="{% static 'skulpt/skulpt.min.js' %}"></script>
-<script src="{% static 'skulpt/skulpt-stdlib.js' %}"></script>
-<script src="{% static '{{ reactUrl }}' %}"></script><!-- Google Tag Manager (noscript) -->
-  {% if environment == "production" %}
-  <!-- Production Environment -->
-    <noscript>
-        <iframe src="https://www.googletagmanager.com/ns.html?id=GTM-M32M5N5"
-        height="0" width="0" style="display:none;visibility:hidden">
-        </iframe>
-    </noscript>
-  {% else %}
-  <!-- Non-Production Environment (staging or dev) -->
-      <noscript>
-        <iframe src="https://www.googletagmanager.com/ns.html?id=GTM-M32M5N5&gtm_auth=ZZqc7ZNE1mTX6vrV43Q_7g&gtm_preview=env-6&gtm_cookies_win=x"
-        height="0" width="0" style="display:none;visibility:hidden">
-        </iframe>
-    </noscript>
-  {% endif %}
-<!-- End Google Tag Manager (noscript) -->
-=======
   <!-- Google Tag Manager (noscript) -->
   {{#if_eq environment "default"}}
   <!-- Production Environment -->
@@ -102,6 +78,7 @@
   {{/if_eq}}
   <!-- End Google Tag Manager (noscript) -->
   <div id="root"></div>
-</body>
-<script src="{% static '{{ reactUrl }}' %}"></script>
->>>>>>> fb105e7e
+  <script src="{% static 'skulpt/skulpt.min.js' %}"></script>
+  <script src="{% static 'skulpt/skulpt-stdlib.js' %}"></script>
+  <script src="{% static '{{ reactUrl }}' %}"></script>
+</body>