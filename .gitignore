# Byte-compiled / optimized / DLL files
__pycache__/
*.py[cod]

# C extensions
*.so

# Distribution / packaging
.Python
env/
build/
develop-eggs/
dist/
downloads/
eggs/
.eggs/
lib/
lib64/
parts/
sdist/
var/
*.egg-info/
.installed.cfg
*.egg

# PyInstaller
#  Usually these files are written by a python script from a template
#  before PyInstaller builds the exe, so as to inject date/other infos into it.
*.manifest
*.spec

# Installer logs
pip-log.txt
pip-delete-this-directory.txt

# Unit test / coverage reports
htmlcov/
.tox/
.coverage
.coverage.*
.cache
nosetests.xml
coverage.xml
*,cover

# Translations
*.mo
*.pot

# Django stuff:
*.log

# Sphinx documentation
docs/_build/

# PyBuilder
target/

# DB
db.sqlite3

# IntelliJ
.idea
*.iml

<<<<<<< HEAD
# Probable VIRTUALENV directories
VIRTUALENV
=======
# static folder
static/
>>>>>>> eed0866b
<|MERGE_RESOLUTION|>--- conflicted
+++ resolved
@@ -63,10 +63,5 @@
 .idea
 *.iml
 
-<<<<<<< HEAD
-# Probable VIRTUALENV directories
-VIRTUALENV
-=======
 # static folder
-static/
->>>>>>> eed0866b
+static/